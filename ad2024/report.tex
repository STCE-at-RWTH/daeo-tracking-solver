%%%%%%%%%%%%%%%%%%%%%%%%%%  ltexpprt_twocolumn.tex  %%%%%%%%%%%%%%%%%%%%%%%%%%%%%%%%
%
% This is ltexpprt_twocolumn.tex, an example file for use with the SIAM LaTeX2E
% Preprint Series macros. It is designed to provide two-column output.
% Please take the time to read the following comments, as they document
% how to use these macros. This file can be composed and printed out for
% use as sample output.

% Any comments or questions regarding these macros should be directed to:
%
%                 Rachel Ginder
%                 SIAM
%                 3600 University City Science Center
%                 Philadelphia, PA 19104-2688
%                 USA
%                 Telephone: (215) 382-9800
%                 Fax: (215) 386-7999
%                 e-mail: rginder@siam.org


% This file is to be used as an example for style only. It should not be read
% for content.

%%%%%%%%%%%%%%% PLEASE NOTE THE FOLLOWING STYLE RESTRICTIONS %%%%%%%%%%%%%%%

%%  1. There are no new tags.  Existing LaTeX tags have been formatted to match
%%     the Preprint series style.
%%
%%  2. Do not change the margins or page size!  Do not change from the default
%%     text font!
%%
%%  3. You must use \cite in the text to mark your reference citations and
%%     \bibitem in the listing of references at the end of your chapter. See
%%     the examples in the following file. If you are using BibTeX, please
%%     supply the bst file with the manuscript file.
%%
%%  4. This macro is set up for two levels of headings (\section and
%%     \subsection). The macro will automatically number the headings for you.
%%
%%  5. No running heads are to be used for this volume.
%%
%%  6. Theorems, Lemmas, Definitions, Equations, etc. are to be double numbered,
%%     indicating the section and the occurrence of that element
%%     within that section. (For example, the first theorem in the second
%%     section would be numbered 2.1. The macro will
%%     automatically do the numbering for you.
%%
%%  7. Figures and Tables must be single-numbered.
%%     Use existing LaTeX tags for these elements.
%%     Numbering will be done automatically.
%%
%%  8. Page numbering is no longer included in this macro.
%%     Pagination will be set by the program committee.
%%
%%
%%%%%%%%%%%%%%%%%%%%%%%%%%%%%%%%%%%%%%%%%%%%%%%%%%%%%%%%%%%%%%%%%%%%%%%%%%%%%%%



\documentclass[twoside,leqno, twocolumn]{article}

% Comment out the line below if using A4 paper size
\usepackage[letterpaper]{geometry}
\usepackage{amssymb, amsmath, accents}
\usepackage{graphicx, caption, subcaption, tabularx}
\usepackage{biblatex}
\addbibresource{daeos.bib}
%\bibliographystyle{siam}
\usepackage{ltexpprt}
\usepackage{hyperref, cleveref}

\newcommand{\abs}[1]{\ensuremath{\left|#1\right|}}
\DeclareMathOperator*{\argmin}{\arg\min}
\DeclareMathOperator{\card}{\mathrm{card}}
\newcommand{\bbR}{\ensuremath{\mathbb{R}}}
\newcommand{\bbI}{\ensuremath{\mathbb{I}}}
\newcommand{\frS}{\ensuremath{\mathfrak{S}}}
\newcommand\ubar[1]{\underaccent{\bar}{#1}}

%% add to the AMS macros
\newtheorem{assumption}{Assumption}[section]

\begin{document}

%
\newcommand\relatedversion{}
% \renewcommand\relatedversion{\thanks{The full version of the paper can be accessed at \protect\url{https://arxiv.org/abs/1902.09310}}} % Replace URL with link to full paper or comment out this line


%\setcounter{chapter}{2} % If you are doing your chapter as chapter one,
%\setcounter{section}{3} % comment these two lines out.

\title{\Large An Efficient Local Optimizer-Tracking Solver for Differential-Algebriac Equations with Optimization Criteria\relatedversion}
% which affiliation should I put here?
\author{Alexander Fleming\thanks{RWTH Aachen University.}
\and Jens Deussen$^*$
\and Uwe Naumann$^*$}

\date{}

\maketitle

% Copyright Statement
% When submitting your final paper to a SIAM proceedings, it is requested that you include
% the appropriate copyright in the footer of the paper.  The copyright added should be
% consistent with the copyright selected on the copyright form submitted with the paper.
% Please note that "20XX" should be changed to the year of the meeting.

% Default Copyright Statement
% \fancyfoot[R]{\scriptsize{Copyright \textcopyright\ 20XX by SIAM\\
% Unauthorized reproduction of this article is prohibited}}

% Depending on which copyright you agree to when you sign the copyright form, the copyright
% can be changed to one of the following after commenting out the default copyright statement
% above.

\fancyfoot[R]{\scriptsize{Copyright \textcopyright\ 2024\\
Copyright for this paper is retained by authors}}

%\fancyfoot[R]{\scriptsize{Copyright \textcopyright\ 20XX\\
%Copyright retained by principal author's organization}}

%\pagenumbering{arabic}
%\setcounter{page}{1}%Leave this line commented out.

% send help
\begin{abstract} \small\baselineskip=9pt 
	A sequential solver for differential-algebraic equations with embedded optimization criteria (DAEOs) was developed to take advantage of the theoretical work done by Deussen et al. in \cite{deussenNumericalSimulationDifferentialalgebraic2023}. Solvers of this type separate the optimization problem from the differential equation and solve each individually. The new solver relies on the reduction of a DAEO to a sequence of differential inclusions separated by \emph{jump events}. These jump events occur when the global solution to the optimization problem jumps to a new value. Without explicit treatment, these events will reduce the order of convergence of the integration step by one \cite{mannshardtOnestepMethodsAny1978}.
	The solver implements a "local optimizer tracking" procedure to detect and correct these jump events. Local optimizer tracking is much less expensive than running a deterministic global optimizer at every time step. 
	% "solely on an integrator" is weak
	This preserves the order of convergence of the integrator component without sacrificing performance to perform deterministic global optimization at every time step. The newly developed solver produces correct solutions to DAEOs and runs much faster than sequential DAEO solvers that rely only on global optimization.
\end{abstract}

\section{Introduction}
Differential-algebraic equations with embedded optimization criteria (DAEO) describe dynamic systems where at least one of the algebraic variables is determined by the solution to an optimization problem. Phase-separation problems subject to thermodynamic equilibrium constraints (for example, vapor-liquid separation) are common examples of DAEOs, where the equilibrium between phases occurs at the minimum of the Gibbs free energy \cite{bakerGibbsEnergyAnalysis1982}.A few specific industrial applications of these models are distillation processes, flash drums, heat exchangers, and bio-chemical reaction processes \cite{raghunathanMPECFormulationDynamic2004, plochMultiscaleDynamicModeling2019}. In this specific case, the optimality constraint on the Gibbs free energy leads to a system of differential-algebraic equations with an embedded non-linear programming problem, which is equivalent to a DAEO \cite{bieglerNonlinearProgrammingConcepts2010}.
% maybe go grab the U-V flash drum example? or something else from the references.

Solving these types of problems frequently begins by replacing the embedded optimization problem with the Karush-Kuhn-Tucker (KKT) conditions \cite{bieglerNonlinearProgrammingConcepts2010}. The KKT conditions state that the solution to the following problem
\begin{equation*}
	\begin{gathered}
		\mathrm{minimize}\,f(x) \\
		\mathrm{subject\ to} \\
		g_i(x) = 0\\
		h_j(x) \leq 0
	\end{gathered}
\end{equation*}
is equivalent to finding all saddle points of
\begin{equation}
	\label{eq:kkt-lagrangian}
	\mathcal{L}(x, \mu, \lambda) = f(x) + \mu_jh_j(x) + \lambda_ig_i(x)
\end{equation}
The KKT conditions guarantee first-order local optimality, but cannot provide information about global optimality. A good initial guess for solving \eqref{eq:kkt-lagrangian} can, however, arrive at the global optimum. Therefore, using this method can only provide an exact solution when the embedded optimization problem is a convex non-linear programming problem, or if the initially computed global minimizer remains the global minimizer. If this is not the case, there will be multiple feasible solutions to the problem rewritten using the KKT conditions, and the rewritten DAEO will not be smooth\cite{plochDirectSingleShooting2022}. 

Methods for solving the reformulated problem are divided into two classes: sequential and simultaneous. Simultaneous methods solve the reformulated problem by combining the entire set of equations and variables into one nonlinear programming problem, which can be solved using suitable tools, such as IPOPT \cite{bieglerNonlinearProgrammingConcepts2010, wachterImplementationInteriorpointFilter2006}. Sequential methods separate the differential-algebraic equation from the optimization problem, and require some way to solve both a DAE and an optimization problem. Sequential approaches have been used to solve DAEOs that describe U-V flash processes in \cite{ritschelAlgorithmGradientbasedDynamic2018}, and flux-balance problems in \cite{plochDirectSingleShooting2022}. However, these single-shooting algorithms for solving non-smooth DAEs fail to account for the fact that the KKT conditions do not guarantee global optimality.

This work develops a sequential solver for DAEOs and builds upon the theoretical work done in \cite{deussenNumericalSimulationDifferentialalgebraic2023}. Rather than applying the KKT conditions and successively identifying the optimizer, the solver finds \textit{all} local optimizers in a given search domain via a branch-and-bound algorithm \cite{rallGlobalOptimizationUsing1985}.

Given certain assumed properties of the DAEO, the movement of these local optimizers can be tracked through a time step by appending the first-order optimality conditions (gradient is zero) to the equations solved by the integrator component of the solver. Solving these equations is significantly less expensive than running a global optimizer at every time step, and it is possible to correct for possible "jump events", which occur when the identity of the global optimizer changes \textit{during} a time step. If left unaccounted for, these jump events will reduce the order of convergence of the solution to the DAE by 1 \cite{deussenNumericalSimulationDifferentialalgebraic2023, mannshardtOnestepMethodsAny1978}.

The solver developed in this work performs both local optimizer tracking and jump event correction. The numerical experiments performed in \Cref{section:numerical-experiments} demonstrate the correctness of local optimizer tracking and the performance improvement over a sequential DAEO solver without local optimizer tracking.
% can't back this up, not without a comparison to an NLP solver.
% These processes are much more computationally efficient than solving a (potentially) large non-linear programming problem at each time step.

\section{Problem Description.}
A simple DAEO is written as an initial-value problem like so:
\begin{equation} \label{eq:daeo-ivp}
\begin{aligned}
	x(t_0) &= x_0\\
	\dot{x}(x, y) &= f(x(t), y(t))\\
	\left\{y^k\right\}(x) &= \argmin_{y}h(x(t), y)
\end{aligned}
\end{equation}
where 
\begin{itemize}
	\item $f:\bbR^{n_x}\times\bbR^{n_y}\mapsto\bbR^{n_x}$ describes the differential behavior of the system
	\item $h:\bbR^{n_x}\times\bbR^{n_y}\mapsto\bbR$ is an objective function to be minimized
	\item $\left\{y^k\right\}$ denotes the set of minimizers of $h(x, y)$ at time $t>t_0$
\end{itemize}
The notation $\dot{x}$ denotes $\partial x/\partial t$, $\partial_x f$ denotes $\partial f/\partial x$, and $d_x f$ denotes $df/dx$, in the cases where the difference between the partial and total derivatives is relevant. Second derivatives are written similarly, with $\ddot{x}$ for $\partial^2_{tt} x$ and $\partial^2_{yx} f$ for $\partial f/\partial x\partial y$.

At any time $t \geq t_0$, there will be some $y^\star(t)\in\left\{y_k(t)\right\}$ such that
\begin{equation}
	h(x(t), y^\star(t))\leq h(x(t),y^i(t))\, \forall\,y^i(t)\in\left\{y^k(t)\right\} 
\end{equation}
% TODO get someone to check the terminology here!
This implies that the initial value problem posed in \eqref{eq:daeo-ivp} can be divided into a sequence of initial-value problems if $y^\star(t)$ has a sufficiently well-behaved dependency on $x$ and $t$\cite{deussenNumericalSimulationDifferentialalgebraic2023}.

\begin{assumption}
	\label{assume:events-exist}
	There is only a finite set of events $t_0 < \tau_1 < \tau_2 < \ldots$ where more than one possible global optimizer exists, or:
	\begin{equation*}
		\card\left(\argmin_{y\in\left\{y^k\right\}}h(x(\tau_j), y)\right) > 1
	\end{equation*}
\end{assumption}

\begin{equation*}
	\argmin_{y\in\left\{y^k\right\}} h(x(\tau_j), y) = \left\{y^1, y^2\right\}
\end{equation*}
this assumption limits the behavior at each $\tau_j$ to the following two possibilities:
\begin{enumerate}
	\item Some number of local optimizers $y$ are each global optimizers \textit{only} at $\tau_j$, and $y^1$ is the global optimizer both before and after $\tau_j$:
	\begin{equation*}
		\begin{aligned}
			\lim_{t\to \tau_j^+} \argmin_{y} h(x(t), y) &= y^1\\
			\lim_{t\to \tau_j^-} \argmin_{y} h(x(t), y) &= y^1
		\end{aligned}
	\end{equation*}
	\item $y^1$ is the global optimizer \textit{before} $\tau_j$, and $y^2$ is the global optimizer \textit{after} $\tau_j$.
	\begin{equation*}
		\begin{aligned}
			\lim_{t\to \tau_j^+} \argmin_{y} h(x(t), y) &= y^1\\
			\lim_{t\to \tau_j^-} \argmin_{y} h(x(t), y) &= y^2
		\end{aligned}
	\end{equation*}
\end{enumerate}
In both cases, integrating the differential part of \eqref{eq:daeo-ivp} from $t_1 < \tau_1$ to $t_2 > \tau_1$ yields
\begin{equation}
	\begin{aligned}
		x(t_2) &= x(t_1) + \int_{t_1}^{t_2}f(x, y^\star)\,dt\\
		&=\begin{split}
			x(t_1) + \int_{t_1}^{\tau_1}f(x, y^1)\,dt\,+\\
			\int_{\tau_1}^{\tau_1}f(x, y^\star)\,dt +\int_{\tau_1}^{t_2}f(x, y^2)\,dt
		\end{split}\\
		&=x(t_1) + \int_{t_1}^{\tau_1}f(x, y^1)\,dt + \int_{\tau_1}^{t_2}f(x, y^2)\,dt
	\end{aligned}
\end{equation}
Therefore, the choice of global optimizer $y^\star$ exactly at $\tau_j$ is inconsequential. This renders the first case trivial, since there is no change in the identity of $y^\star$ after the event.

<<<<<<< HEAD
The second case, however, is relevant for the correct solution of DAEOs. Between each $t_{e_j}$, the DAEO \eqref{eq:daeo-ivp} can be treated as an IVP, with the extra constraint that $\partial_{y} h(x(t), y^\star(t)) = 0$ \cite{deussenSubdomainSeparabilityGlobal2023}.
=======
The second case, however, is relevant for the correct solution of DAEOs. Between each $\tau_j$, the DAEO \eqref{eq:daeo-ivp} can be treated as an IVP, with the extra constraint that $\partial_{y} h(x(t), y^\star(t)) = 0$ \cite{deussenSubdomainSeparabilityGlobal2023}.
>>>>>>> 25a0cd45

\begin{assumption} 
	\label{assume:events-transversal}
	(Events Are Transversal)
	The identity of the global optimizer $y^\star$ at the time step $t^{n+1}$ \textit{after} an event is always different from the identity of the global optimizer $y^\star$ at the time step $t^n$ \textit{before} an event. 
\end{assumption}

This transversality assumption eliminates the case that the global optimizer $y^\star$ may switch to a new value and return \textit{inside} a time step. This behavior would occur on a scale that is too small for the solver to capture, and if it is relevant to the solution, simply adjusting the time step size to restore transversality would generate a correct solution.

\begin{assumption}
	\label{assume:global-does-not-emerge}
	A new global optimizer of $h(x, y)$ does not emerge during a time step. Events can only occur between already-existing local optimizers.
\end{assumption}

This assumption is critical for the local optimizer tracking strategy. Without it, the global optimizer would necessarily run every time step to mitigate the possibility of a newly-emerged global optimizer.

% I would like to comment on the reality / feasibility of this assumption. Maybe comment on phase transition? My metallurgy / chemistry knowledge is limited and I'm not sure where to cite. 

To solve this sequence of IVPs generated by the jump events, the solver must 
\begin{enumerate}
	\item Generate the set $\left\{y^k(t)\right\}$ at $t=t_0$ and at user-specified times $t>t_0$ to correct for any integration error that may accumulate.
	\item Detect when the identity of $y^\star$ changes and correct the time step in which it happens (the second case, above).
	\item Solve the sequence of IVPs generated by jump events for $t>t_0$. The global optimizer is not necessary, unless optimizers of $h(x, y)$ can vanish or emerge as $t$ increases.
\end{enumerate}

\section{Global Optimization with Interval Arithmetic.}
A sequential DAEO solver must first locate the global optimizer $y^\star$ of $h(x, y)$. This can be accomplished using a branch-and-bound algorithm to locate each point $y^k$ inside an initial search domain that satisfies certain optimality conditions.

\begin{assumption} 
	\label{assume:twice-lipschitz}
	Both $f$ and $h$ are twice Lipschitz continuous with respect to $(x(t), y(t))$.
\end{assumption}
Optimality conditions for $h(x(t), y)$ follow from \Cref{assume:twice-lipschitz}
\begin{equation}
	\label{eq:optimality-conditions}
	\begin{aligned}
		0 &= \partial_yh(x, y)\\
		0 &\prec\partial^2_{y}h(x, y)
	\end{aligned}
\end{equation}
Using a suitable algorithmic differentiation (AD) tool and an interval arithmetic library allows for the comparatively inexpensive verification of the optimality conditions\cite{rallGlobalOptimizationUsing1985}. 

An interval $[y] \in \bbI\bbR^{n_y} = \left[\ubar y_i, \bar y_i\right]$ bounds all possible values for each $y_i\in\bbR$. 
\begin{Definition}
	\label{def:interval-arith}
	\textbf{(Fundamental Theorem of Interval Arithmetic)}
	
	An interval evaluation of a function $\left[\ubar{y},\bar{y}\right] = f(\left[\ubar x, \bar x\right])$ must yield an interval that contains all pointwise evaluations $f(x)\,\forall\,x\in\left[\ubar x, \bar x\right]$.
\end{Definition}
The condition in \Cref{def:interval-arith} means that a correct implementation of interval arithmetic need not provide the smallest possible result $\left[\ubar y, \bar y\right]$\cite{hickeyIntervalArithmeticPrinciples2001}. However, the result $[\ubar y, \bar y] = f(\left[\ubar x, \bar x\right])$ \textit{must} contain all possible results of the interval evaluation. One such implementation is the Boost Interval library\cite{melquiondBoostIntervalLibrary2022}.

Automatic differentiation uses the chain rule to compute derivatives of arbitrary functions by decomposing them into a sequence of basic arithmetic operations and their derivatives \cite{griewankEvaluatingDerivativesPrinciples2008}. Over the real numbers, forwards-mode AD of some function $g(x)$ would compute both $g$ and its first derivative $\partial_x g$. Over intervals, however, forwards-mode AD would compute an interval enclosure for $g(\left[x\right])$ and an interval enclosure of the derivative $\partial_xg(\left[x\right])$\cite{rallGlobalOptimizationUsing1985}. Reverse-mode AD is similarly effective. These interval gradients can be used to verify the first-order optimality conditions on $h$.

If the gradient $\partial_{y_i}h(x, y)$ must be in an interval $\left[\partial_{y_i}h(x, \left[y\right])\right]$, and that interval does not contain $0$, then the input interval $\left[y\right]$ contains no points that satisfy the optimality conditions \eqref{eq:optimality-conditions}. These interval gradients are computed by substituting appropriately-typed intervals directly into the gradient driver for the function \cite{griewankEvaluatingDerivativesPrinciples2008, rallGlobalOptimizationUsing1985}. 

Similarly, if the Hessian matrix $\partial^w_{y_iy_j}h(x,y)$ must be in an interval $\left[\partial^2_{y_iy_j}h(x, \left[y\right])\right]$, and that interval only contains positive definite matrices, then $h(x, y)$ is concave up over the entire input interval $\left[y\right]$. The positive definite-ness of interval matrices can be evaluated by testing if the interval eigenvalues are all positive, or by Sylvester's criterion, a condition on the determinants of successively larger submatrices of the original.
% TODO cite Sylvester's criterion?
\begin{Definition}
	\label{def:sylvester}
	\textbf{(Sylvester's Criterion)}
	
	A matrix $A\in\bbR^{n\times n}$ is positive-definite if and only if each of the leading principal minors (the upper left blocks of increasing size) of $A$ have positive determinants.
\end{Definition}
Unfortunately, computing the exact bounds of the interval determinant is an NP-hard problem \cite{horacekDeterminantsIntervalMatrices2018}, which limits this solver to smaller problems ($n_y\approx10$). 

\begin{algorithm}
	\label{algo:bnb-ia}
	\textbf{(Branch-and-Bound with Interval Arithmetic)}
	
	Process the list of intervals to search for optimizers $\frS = \left\{[y]\right\}$ according to the following rules:
	\begin{enumerate} 
		\item Take the first item $[y]$ from $\frS$.
		\item \textbf{Bound:} Evaluate $[\ubar h, \bar h] = h(x, [y])$. If $\bar h$ is less than the current upper bound for $h$, update it. If $\ubar h$ is larger than the current upper bound for $h$, $[y]$ may be discarded if the desired behavior is to only find the global optimizer.
		\item \textbf{Gradient Test:} Evaluate the interval gradient $\partial_y h(x, [y])$. If the result interval does not contain $0$, $[y]$ contains no optimizers and can be discarded.
		\item \textbf{Hessian Test:} Test the interval Hessian $\partial^2_y h(x, [y])$ for positive definite-ness.
		\begin{enumerate}
			\item If the interval Hessian is negative definite, $h$ is concave down over the interval $[y]$, and $[y]$ can be discarded.
			\item If the interval Hessian is positive definite, $h$ is concave up over the interval $[y]$, and $[y]$ can be narrowed by any appropriate local optimization method.
		\end{enumerate}
		\item \textbf{Branch:} If the interval hessian is neither positive- nor negative definite, bisect the interval $[y]$ in each of its dimensions and append the results to $\frS$. This step can add at most $2^{n_y}$ new items to $\frS$.
		\item Repeat for all remaining items in $\frS$.
	\end{enumerate}
\end{algorithm}
This branch-and-bound algorithm locates all intervals $\left\{[y]^k\right\}$ that contain minimizers of $h(x, y)$ \cite{rallGlobalOptimizationUsing1985, deussenGlobalSearchLocal2020}. The user is able to configure a termination criterion for the interval-narrowing and interval-splitting steps by setting the minimum width of an interval that will be split or narrowed. This directly controls the error in the optimizer's output. The solutions in \Cref{fig:easy-example-solution} and \Cref{fig:complicated-example-solution} were computed with a termination threshold of $\mathrm{width}\left[\ubar y^k, \bar y^k\right] \leq 10^{-8}$.

\section{Time Stepping}
The trapezoidal rule (a Runge-Kutta scheme of order 2 \cite{butcherNumericalMethodsOrdinary2008}) steps from time step $t^n$ to $t^{n+1}$ via the implicit formulation

% TODO split to two lines...
\begin{equation}
	\label{eq:trap-rule}
	x(t^{n+1}) = \begin{aligned}x(t^n) &+ \frac{\Delta t}{2}(f(x(t^n), y^\star(t^n))\\&+\, f(x(t^{n+1}), y^\star(t^{n+1})))\end{aligned}
\end{equation}
Using this integrator requires estimates for $y^\star(t^{n})$ and $y^\star(t^{n+1})$.

\subsection{Local Optimizer Tracking}
If the time step $\Delta t$ is small enough, the integration step for $x$ can be augmented with $n_y * \card\left(\left\{y^k\right\}\right)$ additional equations that force the values $\left\{y^k\right\}$ at time $t^{n+1}$ to satisfy the first-order optimality conditions:
\begin{equation}
	\label{eq:first-order-opt-at-tn}
	\partial_{y_i}h\left(x(t^{n+1}), y^k_i(t^{n+1})\right) = 0
\end{equation}
	
\eqref{eq:trap-rule} and \eqref{eq:first-order-opt-at-tn} can be combined into one system of equations and solved numerically.

\begin{equation}
	\label{eq:integrator-with-tracking}
	\begin{aligned}
		0 &= -x(t^{n+1}) \begin{aligned}x(t^n) &+ \frac{\Delta t}{2}(f(x(t^n), y^\star(t^n))\\&+\, f(x(t^{n+1}), y^\star(t^{n+1})))\end{aligned}\\
		0 &= \partial_{y^k_{i}}h(x(t^{n+1}), y_i^k(t^{n+1}))
	\end{aligned}
\end{equation}

However, without an explicit treatment of time steps that bracket a jump event, the order of convergence of \textit{any} chosen integrator will be reduced to 1 \cite{mannshardtOnestepMethodsAny1978}.



Local optimizer tracking allows the solver to avoid expensive calls to global optimization while maintaining an estimate of each local optimizer. The error in this estimation is bounded by $\dot y^k(t)$, and it is corrected by periodically re-running the global optimizer. Re-running the global optimizer is also necessary to correctly identify newly-emerged or vanishing optimizers (see \eqref{eq:complicated-example}).  

\subsection{Jump Event Detection}

Fortunately, explicit treatment of the jump events can restore the order of convergence of the chosen integrator.
\begin{Definition}
	\label{def:event-fn}
	\textbf{(The Event Function)}
	Between any two local optimizers $y^1, y^2 \in \left\{y^k\right\}$, define
	\begin{equation*}
		H(x, y^1, y^2) = h(x, y^1) - h(x, y^2)
	\end{equation*}
	with the note that, at any $\tau_j$, an event occurs between $y^1$ and $y^2$ if $H\left(x(\tau_j), y^1, y^2\right) = 0$.
\end{Definition}
In order to locate an event, the solver must check the identity of the current global optimizer after \textit{each} time step. If it's changed, a root-finding procedure can be used on the event function to find $\tau_j$.


\section{Numerical Experiments}
\label{section:numerical-experiments}
The basic capabilities and peculiarities of the solver were tested using a simple example with a known analytic solution, and a more complex example designed to test the robustness of the event correction procedure. 

The solver relies on the templating mechanisms in \texttt{c++}. The Boost Interval library \cite{melquiondBoostIntervalLibrary2022} provides an implementation for intervals of arbitrary real-number-like types.

Linear algebra operations were provided by Eigen\cite{guennebaudEigenV32010}, and automatic differentiation capability was provided by \texttt{dco/c++}\cite{leppkesDerivativeCodeOverloading2016}. For these experiments the solver (written in C++), was compiled using \texttt{-O3 -DNDEBUG} flags.
\subsection{Performance Testing}
An analytically-solvable DAEO is
\begin{equation}
	\label{eq:the-easy-one}
	\begin{aligned}
		x(0) &= 1\\
		\dot x(t) &= -(2+y^\star(t))x\\
		\left\{y^k(t)\right\} &= \argmin_y h(x,y)\\
		h(x, y) &= (1-y^2)^2 - (x-\frac{1}{2})\sin\left(\frac{\pi y}{2}\right) 
	\end{aligned}
\end{equation}
Here, the function $h(x, y)$ admits two local optimizers $\left\{-1, 1\right\}$, with 
\begin{equation*}
	y^\star = \begin{cases}
		-1 & x<\frac{1}{2}\\
		1 & x \geq \frac{1}{2}
	\end{cases}
\end{equation*}
The solution for the DAEO is then
\begin{equation}
	\label{eq:easy-daeo-solution}
	x(t) = \begin{cases}
		\exp\left[-3t\right] & t < -\frac{1}{3}\ln\frac{1}{2} \\
		\exp\left[-t + \frac{2}{3}\ln\frac{1}{2}\right] & t \geq -\frac{1}{3}\ln\frac{1}{2}
	\end{cases}
\end{equation}
The solver should detect exactly one event at $\tau_1 = -\frac{1}{3}\ln\frac{1}{2}$.
%TODO this is bad. this sucks. I hate it.
Since there are no constraints on either $x$ or $y$ in \eqref{eq:the-easy-one}, the KKT conditions for this example reduce to
\begin{equation*}
	\mathrm{minimize\ in\ } y:\,h\left(x(t), y\right)
\end{equation*}

A suitable local optimization algorithm will converge to one of the local optimizers. This result may be the global optimizer, but there is no way to know when the jump event occurs without a global optimizer. However, the branch-and-bound algorithm described in \Cref{algo:bnb-ia} finds both local optimizers.

\begin{figure}[tb]
	\centering
	\includegraphics[width=0.45\textwidth]{gfx/easy_daeo_solution.pdf}
	\caption{The solution to \eqref{eq:the-easy-one} as computed by the solver both with and without event correction enabled. $x_{exact}(t)$ plots \eqref{eq:easy-daeo-solution}, and the vertical line is located at $\tau_1$. The data points $x_{ev}(t)$ and $x_{noev}(t)$ show the computed trajectory for $x(t)$ with and without events, respectively.  The event detection procedure generates an extra data point at $t={t_e}$ that lies on the boundary between two of the component IVPs in \eqref{eq:the-easy-one}. $\Delta t$ was set to $0.25$ for this computation.}
	\label{fig:easy-example-solution}
\end{figure}
Figure \ref{fig:easy-example-solution} shows the difference between the solver results with the event detection and correction procedure enabled and without. The detected event adds an extra point into the computed solution, which functions as the initial value for a second DAE that exists from $t_{e} \leq t \leq t_{end}$. By correctly identifying the dynamics of $x(t)$ inside of the first time step from $t_0$ to $t_1$, the second-order convergence of the trapezoidal rule can be recovered.

\begin{figure}[h]
	\centering
	\includegraphics[width=0.45\textwidth]{gfx/simple_ex_event_err.pdf}
	\caption{Event locator error $\abs{t_{e, calculated} - t_{e, exact}}$. The event locator error converges with order $\Delta t^2$ to a user-set tolerance, which is used for every root-finding routine in the solver.}
	\label{fig:easy-event-location}
\end{figure}
The event location procedure converges quickly enough to satisfy the consistency requirements given in \cite{mannshardtOnestepMethodsAny1978}. Consequently, using the event detection and correction procedure will restore the trapezoidal rule to order 2. A user-specified parameter controls the termination criterion for the event-location procedure, which places a strict limit on its accuracy.

\begin{figure}[h]
	\centering
	\includegraphics[width=0.45\textwidth]{gfx/easy_daeo_convergence.pdf}
	\caption{Convergence rates of the solver with (marked in blue, converges with order 2) and without (marked in orange, converges with order 1).}
	\label{fig:easy-error-improvement}
\end{figure}
Figure \ref{fig:easy-error-improvement} shows the order-of-convergence increase due to the event location and simulation procedure. The price of recovering the second-order convergence is the addition of the event-detection procedure. The user may also trigger a search of the optimizer space at specific intervals, which incurs significant computational cost, especially if $n_y > 1$. However, local-optimizer tracking minimizes the number of times the global optimizer needs to be run. If it is known that the total number of optimizers $\left\{y^k\right\}$ is constant, the global optimizer only needs to be run as the beginning, which is the case for \eqref{eq:the-easy-one}.

\begin{figure}[h]
	\centering
	\includegraphics[width=0.5\textwidth]{gfx/easy_cost.pdf}
	\begin{tabularx}{0.5\textwidth}{| >{\centering\arraybackslash}X | >{\raggedleft\arraybackslash}X | >{\raggedleft\arraybackslash}X |}
		\hline
		$\Delta t$ & Event Tracking & Always Optimize \\
		\hline
		0.25   & 15 ms & 23 ms \\
		2.5e-2 & 20 ms & 83 ms \\
		2.5e-3 & 126 ms & 793 ms \\
		2.5e-4 & 1,051 ms & 7,593 ms \\
		2.5e-5 & 10,444 ms & 74,874 ms \\
		2.5e-6 & 109,945 ms & 744,696 ms \\\hline
	\end{tabularx}
	\caption{Run time of the solver (ms) compared against the time step size. The cost of global optimization at every time step, even in one dimension, quickly becomes prohibitive as $\Delta t$ decreases. There is little difference between the cost of the solver with event correction enabled or disabled, since the solution to \eqref{eq:the-easy-one} only involves one event correction.}
	\label{fig:easy-cost-comparison}
\end{figure}
Figure \ref{fig:easy-cost-comparison} shows the runtime costs of solving \eqref{eq:the-easy-one} in various configurations. When set to "Only Global Optimization" or "Always Optimize", the solver performs the optimization procedure (\ref{algo:bnb-ia}) in every time step and uses the results to perform event correction. The cost of this procedure scales significantly faster than the cost of the integrator alone. 
% explain why brancing works the way it does somewhere
In fact, the cost of the branch-and-bound procedure scales as $2^{n_y}$ (each "branch" step generates $2^{n_y}$ new intervals to search), while solving the local optimizer only scales fast as the cost of solving a linear system of $n_x + n_y\cdot\card\left(\left\{y^k\right\}\right)$ equations. When configured as "No Event Detection", the solver skips the event location procedure, which only saves the cost of one root-finding operation and one integration step.

% TODO Better title.
\subsection{Robustness Testing} The following example was designed to test the robustness of the solver in a situation where local optimizers emerge and vanish. 
\begin{equation}
	\label{eq:complicated-example}
	\begin{aligned}
		x(0) &= 1\\
		\dot x(t) &= y^\star(t)\\
		\left\{y^k(t)\right\} &= \argmin_{y} h(x, y)\\
		h(x, y) &= (x-y)^2 + \sin 5y
	\end{aligned}
\end{equation}
This particular objective function $h(x, y)$ has a set of local optimizers $\left\{y^k\right\}$ with a size that depends on the value of $x(t)$. 

\begin{figure}[h]
	\centering
	\includegraphics[width=0.45\textwidth]{gfx/hard_daeo_solution.pdf}
	\includegraphics[width=0.45\textwidth]{gfx/hard_daeo_solution_xdot.pdf}
	
	\caption{Results of running the solver on \eqref{eq:complicated-example}. The solver erroneously identifies some events, but corrects on the next time step by returning the correct value. }
	\label{fig:complicated-example-solution}
\end{figure}

The user is able to select the Lipshitz constants on $h$ that were derived in \cite{deussenNumericalSimulationDifferentialalgebraic2023}. Correctly setting these coefficients requires some manual tuning, as incorrect values can lead to solutions that are subtly unreasonable (event detection in the wrong time step) or that are obviously incorrect (diverge to $\pm\infty$). Solutions to \eqref{eq:complicated-example} were computed with a minimum jump event size of $1.0\times10^{-4}$. Relaxing this setting any further generates nonsense results for $x(t)$, and reducing it causes the solver to erroneously detect events.

%However, dynamic estimation of the Lipschitz constant is possible by taking the second derivative of the objective function $h(y)$ at each of the optimizers, and estimating the maximum possible optimizer along lines with slope $\partial^2_yh(y)$ that pass through each $y^k$.
%
%With this correction in place, the solver no longer detects spurious events. Figure \ref{fig:dynamic-drift} shows the solution.
%
%\begin{figure}[h]
%	\centering
%	\vspace{10em}
%	\caption{gamer time.}
%	\label{fig:dynamic-drift}
%\end{figure}

%\subsection{$P-T$ Flash}
%
%% TODO find or contrive an example that contains an free energy optimizer switch
%
%A "flash" is a common chemical process that involves splitting a vapor-liquid feed mixture into a vapor and liquid product, usually by controlling the pressure and temperature inside the flash reactor (or drum). The fraction of produces in the vapor and liquid streams are governed by mass and energy balance equations, with the final configuration determined by the minimum of Gibbs free energy\cite{neufeldOperationsResearchProceedings2020}.
%
%A simple two-component flash problem to model the relationship between feed mixture of $A$ and $B$, their respective mole fractions $\chi_A^F$ and $\chi_B^F$, and the analogous quantities in the vapor ($\dot n^v, \chi_A^v, \chi_B^v$) and liquid ($\dot n^\ell, \chi_A^\ell, \chi_B^\ell$) phases is as follows:
%
%\begin{equation}
%	\label{eq:pt-flash}
%	\partial_t n_A = \dot n^F 
%\end{equation}
%
%A PT flash reactor involves the reaction and conversion of $n$ chemical species in a feed mixture into vapor and liquid output fractions, under constrained pressure and temperature \cite{ritschelAlgorithmGradientbasedDynamic2018}.
%
%The plan for this section is to contrive some "reality-adjacent" example with a forcing heat input into a UV or PV flash vessel. Then, we'll be able to demonstrate that local-optimizer tracking works on this very common type of differential equation; i.e. that local optimizer tracking could dynamic optimization or model-based control of chemical reactors. 
%
%I'm thinking of choosing a liquid-liquid mixture as the input, simulating some addition of energy, and tuning the numbers so that the pictures look pretty. Ideally, from a technical standpoint, we'd see that the local-optimizer tracking code performs much better than the "always-optimize" code. This will be even more painfully obvious as the optimization problem increases in dimension... it might not even be feasible as-is, since even a two-species reaction requires multiple Lagrange multipliers. 
%
%I'll want to duplicate figures \ref{fig:easy-cost-comparison} and \ref{fig:easy-example-solution} to show that this process provides a realistic result.
%
%The current difficulty here is that the Hessian of the Lagrangian is always indefinite,so B\&B can't capture the optima. Currently implementing a bordered hessian test and the appropriate behavior around it.




%\begin{figure}[h]
%	\vspace{10em}
%	\caption{Comparison of runtime costs of the DAEO solver applied to \eqref{eq:complicated-example}.  A poor estimate of these constants leads to more time steps that need to be treated with the event correction procedure, which increases the computational cost of the solver.}
%	\label{fig:complicated-runtime-cost}
%\end{figure}

\section{Conclusions}
A new DAEO solver was developed to take advantage of the local optimizer tracking and jump event detection techniques presented in \cite{deussenNumericalSimulationDifferentialalgebraic2023}. The solver was tested on example DAEO problems with both fixed- and time-dependent sets of optimizers $\left\{y^k\right\}$, and produces accurate results on both types of problems. However, the solver is very sensitive to parameters chosen by the user, namely, the decision threshold for event detection. The best possible choice for this threshold should never cause the erroneous detection of an event, but the possibility of emerging or vanishing optima makes this choice non-trivial.

Most significantly, the local optimizer tracking technique saves significant computational effort over current sequential methods for solving DAEOs\cite{bieglerNonlinearProgrammingConcepts2010, plochDirectSingleShooting2022, plochMultiscaleDynamicModeling2019}, even if $n_y = 1$. 

\section{Further Work}

In order for the local optimizer tracking and event detection techniques to be relevant solution methods for larger problems ($n_x, n_y > 10$), such as the biorefinery simulation in \cite{plochMultiscaleDynamicModeling2019}, an alternate test for the positive definite-ness of the interval Hessian would have to be developed. Sylvester's Criterion (\ref{def:sylvester}) requires verifying the sign of the interval Hessian's determinant, which can be computed directly for smaller interval matrices. However, for larger interval matrices, directly computing the interval determinant in any reasonable amount of time requires decomposing the matrix, methods for which are developed in \cite{goldsztejnGeneralizedIntervalLU2007, neumaierIntervalMethodsSystems1990a}. It would also be viable to take advantage of the symmetry of the interval Hessian, and directly test its interval eigenvalues \cite{deifIntervalEigenvalueProblem1991}.

Currently, the Lipschitz coefficients and bounds for $\partial_ty^k$ are set by the user, and the solver is very sensitive to these chosen parameters. In some cases, it is feasible to analytically compute the maximum possible optimizer drift, and pass that as a specific parameter. The usefulness of the solver would, however, be improved if it were possible to estimate these parameters during run-time.

% TODO this is very weak, maybe naumann has ideas.

In the broader context of differentiable programming, the improvement of the order of convergence of DAEO solvers to match that of DAE solvers is an important step towards explicit analysis of the sensitivity of solutions to DAEOs to discontinuities in the solution of a global optimization problem. It is now more feasible to study the sensitivity of these solutions to input parameters and the positions of the jump events $t_{e_j}$, which may improve the accuracy and effectiveness of solutions to control problems, such as the UV-flash problem posed in \cite{ritschelAlgorithmGradientbasedDynamic2018}. 


\appendix
\section{Code Reference}
%% TODO upload and convert project to use AD.hpp
The code for this project is located on GitHub at
\href{https://github.com/STCE-at-RWTH/daeo-tracking-solver}{\texttt{STCE-at-RWTH/daeo-tracking-solver}}. 

It also relies on a public fork of Boost Interval developed by the authors, which is referenced via a \texttt{git submodule}.

\newpage

\printbibliography
\end{document}

% End of ltexpprt.tex <|MERGE_RESOLUTION|>--- conflicted
+++ resolved
@@ -1,550 +1,546 @@
-%%%%%%%%%%%%%%%%%%%%%%%%%%  ltexpprt_twocolumn.tex  %%%%%%%%%%%%%%%%%%%%%%%%%%%%%%%%
-%
-% This is ltexpprt_twocolumn.tex, an example file for use with the SIAM LaTeX2E
-% Preprint Series macros. It is designed to provide two-column output.
-% Please take the time to read the following comments, as they document
-% how to use these macros. This file can be composed and printed out for
-% use as sample output.
-
-% Any comments or questions regarding these macros should be directed to:
-%
-%                 Rachel Ginder
-%                 SIAM
-%                 3600 University City Science Center
-%                 Philadelphia, PA 19104-2688
-%                 USA
-%                 Telephone: (215) 382-9800
-%                 Fax: (215) 386-7999
-%                 e-mail: rginder@siam.org
-
-
-% This file is to be used as an example for style only. It should not be read
-% for content.
-
-%%%%%%%%%%%%%%% PLEASE NOTE THE FOLLOWING STYLE RESTRICTIONS %%%%%%%%%%%%%%%
-
-%%  1. There are no new tags.  Existing LaTeX tags have been formatted to match
-%%     the Preprint series style.
-%%
-%%  2. Do not change the margins or page size!  Do not change from the default
-%%     text font!
-%%
-%%  3. You must use \cite in the text to mark your reference citations and
-%%     \bibitem in the listing of references at the end of your chapter. See
-%%     the examples in the following file. If you are using BibTeX, please
-%%     supply the bst file with the manuscript file.
-%%
-%%  4. This macro is set up for two levels of headings (\section and
-%%     \subsection). The macro will automatically number the headings for you.
-%%
-%%  5. No running heads are to be used for this volume.
-%%
-%%  6. Theorems, Lemmas, Definitions, Equations, etc. are to be double numbered,
-%%     indicating the section and the occurrence of that element
-%%     within that section. (For example, the first theorem in the second
-%%     section would be numbered 2.1. The macro will
-%%     automatically do the numbering for you.
-%%
-%%  7. Figures and Tables must be single-numbered.
-%%     Use existing LaTeX tags for these elements.
-%%     Numbering will be done automatically.
-%%
-%%  8. Page numbering is no longer included in this macro.
-%%     Pagination will be set by the program committee.
-%%
-%%
-%%%%%%%%%%%%%%%%%%%%%%%%%%%%%%%%%%%%%%%%%%%%%%%%%%%%%%%%%%%%%%%%%%%%%%%%%%%%%%%
-
-
-
-\documentclass[twoside,leqno, twocolumn]{article}
-
-% Comment out the line below if using A4 paper size
-\usepackage[letterpaper]{geometry}
-\usepackage{amssymb, amsmath, accents}
-\usepackage{graphicx, caption, subcaption, tabularx}
-\usepackage{biblatex}
-\addbibresource{daeos.bib}
-%\bibliographystyle{siam}
-\usepackage{ltexpprt}
-\usepackage{hyperref, cleveref}
-
-\newcommand{\abs}[1]{\ensuremath{\left|#1\right|}}
-\DeclareMathOperator*{\argmin}{\arg\min}
-\DeclareMathOperator{\card}{\mathrm{card}}
-\newcommand{\bbR}{\ensuremath{\mathbb{R}}}
-\newcommand{\bbI}{\ensuremath{\mathbb{I}}}
-\newcommand{\frS}{\ensuremath{\mathfrak{S}}}
-\newcommand\ubar[1]{\underaccent{\bar}{#1}}
-
-%% add to the AMS macros
-\newtheorem{assumption}{Assumption}[section]
-
-\begin{document}
-
-%
-\newcommand\relatedversion{}
-% \renewcommand\relatedversion{\thanks{The full version of the paper can be accessed at \protect\url{https://arxiv.org/abs/1902.09310}}} % Replace URL with link to full paper or comment out this line
-
-
-%\setcounter{chapter}{2} % If you are doing your chapter as chapter one,
-%\setcounter{section}{3} % comment these two lines out.
-
-\title{\Large An Efficient Local Optimizer-Tracking Solver for Differential-Algebriac Equations with Optimization Criteria\relatedversion}
-% which affiliation should I put here?
-\author{Alexander Fleming\thanks{RWTH Aachen University.}
-\and Jens Deussen$^*$
-\and Uwe Naumann$^*$}
-
-\date{}
-
-\maketitle
-
-% Copyright Statement
-% When submitting your final paper to a SIAM proceedings, it is requested that you include
-% the appropriate copyright in the footer of the paper.  The copyright added should be
-% consistent with the copyright selected on the copyright form submitted with the paper.
-% Please note that "20XX" should be changed to the year of the meeting.
-
-% Default Copyright Statement
-% \fancyfoot[R]{\scriptsize{Copyright \textcopyright\ 20XX by SIAM\\
-% Unauthorized reproduction of this article is prohibited}}
-
-% Depending on which copyright you agree to when you sign the copyright form, the copyright
-% can be changed to one of the following after commenting out the default copyright statement
-% above.
-
-\fancyfoot[R]{\scriptsize{Copyright \textcopyright\ 2024\\
-Copyright for this paper is retained by authors}}
-
-%\fancyfoot[R]{\scriptsize{Copyright \textcopyright\ 20XX\\
-%Copyright retained by principal author's organization}}
-
-%\pagenumbering{arabic}
-%\setcounter{page}{1}%Leave this line commented out.
-
-% send help
-\begin{abstract} \small\baselineskip=9pt 
-	A sequential solver for differential-algebraic equations with embedded optimization criteria (DAEOs) was developed to take advantage of the theoretical work done by Deussen et al. in \cite{deussenNumericalSimulationDifferentialalgebraic2023}. Solvers of this type separate the optimization problem from the differential equation and solve each individually. The new solver relies on the reduction of a DAEO to a sequence of differential inclusions separated by \emph{jump events}. These jump events occur when the global solution to the optimization problem jumps to a new value. Without explicit treatment, these events will reduce the order of convergence of the integration step by one \cite{mannshardtOnestepMethodsAny1978}.
-	The solver implements a "local optimizer tracking" procedure to detect and correct these jump events. Local optimizer tracking is much less expensive than running a deterministic global optimizer at every time step. 
-	% "solely on an integrator" is weak
-	This preserves the order of convergence of the integrator component without sacrificing performance to perform deterministic global optimization at every time step. The newly developed solver produces correct solutions to DAEOs and runs much faster than sequential DAEO solvers that rely only on global optimization.
-\end{abstract}
-
-\section{Introduction}
-Differential-algebraic equations with embedded optimization criteria (DAEO) describe dynamic systems where at least one of the algebraic variables is determined by the solution to an optimization problem. Phase-separation problems subject to thermodynamic equilibrium constraints (for example, vapor-liquid separation) are common examples of DAEOs, where the equilibrium between phases occurs at the minimum of the Gibbs free energy \cite{bakerGibbsEnergyAnalysis1982}.A few specific industrial applications of these models are distillation processes, flash drums, heat exchangers, and bio-chemical reaction processes \cite{raghunathanMPECFormulationDynamic2004, plochMultiscaleDynamicModeling2019}. In this specific case, the optimality constraint on the Gibbs free energy leads to a system of differential-algebraic equations with an embedded non-linear programming problem, which is equivalent to a DAEO \cite{bieglerNonlinearProgrammingConcepts2010}.
-% maybe go grab the U-V flash drum example? or something else from the references.
-
-Solving these types of problems frequently begins by replacing the embedded optimization problem with the Karush-Kuhn-Tucker (KKT) conditions \cite{bieglerNonlinearProgrammingConcepts2010}. The KKT conditions state that the solution to the following problem
-\begin{equation*}
-	\begin{gathered}
-		\mathrm{minimize}\,f(x) \\
-		\mathrm{subject\ to} \\
-		g_i(x) = 0\\
-		h_j(x) \leq 0
-	\end{gathered}
-\end{equation*}
-is equivalent to finding all saddle points of
-\begin{equation}
-	\label{eq:kkt-lagrangian}
-	\mathcal{L}(x, \mu, \lambda) = f(x) + \mu_jh_j(x) + \lambda_ig_i(x)
-\end{equation}
-The KKT conditions guarantee first-order local optimality, but cannot provide information about global optimality. A good initial guess for solving \eqref{eq:kkt-lagrangian} can, however, arrive at the global optimum. Therefore, using this method can only provide an exact solution when the embedded optimization problem is a convex non-linear programming problem, or if the initially computed global minimizer remains the global minimizer. If this is not the case, there will be multiple feasible solutions to the problem rewritten using the KKT conditions, and the rewritten DAEO will not be smooth\cite{plochDirectSingleShooting2022}. 
-
-Methods for solving the reformulated problem are divided into two classes: sequential and simultaneous. Simultaneous methods solve the reformulated problem by combining the entire set of equations and variables into one nonlinear programming problem, which can be solved using suitable tools, such as IPOPT \cite{bieglerNonlinearProgrammingConcepts2010, wachterImplementationInteriorpointFilter2006}. Sequential methods separate the differential-algebraic equation from the optimization problem, and require some way to solve both a DAE and an optimization problem. Sequential approaches have been used to solve DAEOs that describe U-V flash processes in \cite{ritschelAlgorithmGradientbasedDynamic2018}, and flux-balance problems in \cite{plochDirectSingleShooting2022}. However, these single-shooting algorithms for solving non-smooth DAEs fail to account for the fact that the KKT conditions do not guarantee global optimality.
-
-This work develops a sequential solver for DAEOs and builds upon the theoretical work done in \cite{deussenNumericalSimulationDifferentialalgebraic2023}. Rather than applying the KKT conditions and successively identifying the optimizer, the solver finds \textit{all} local optimizers in a given search domain via a branch-and-bound algorithm \cite{rallGlobalOptimizationUsing1985}.
-
-Given certain assumed properties of the DAEO, the movement of these local optimizers can be tracked through a time step by appending the first-order optimality conditions (gradient is zero) to the equations solved by the integrator component of the solver. Solving these equations is significantly less expensive than running a global optimizer at every time step, and it is possible to correct for possible "jump events", which occur when the identity of the global optimizer changes \textit{during} a time step. If left unaccounted for, these jump events will reduce the order of convergence of the solution to the DAE by 1 \cite{deussenNumericalSimulationDifferentialalgebraic2023, mannshardtOnestepMethodsAny1978}.
-
-The solver developed in this work performs both local optimizer tracking and jump event correction. The numerical experiments performed in \Cref{section:numerical-experiments} demonstrate the correctness of local optimizer tracking and the performance improvement over a sequential DAEO solver without local optimizer tracking.
-% can't back this up, not without a comparison to an NLP solver.
-% These processes are much more computationally efficient than solving a (potentially) large non-linear programming problem at each time step.
-
-\section{Problem Description.}
-A simple DAEO is written as an initial-value problem like so:
-\begin{equation} \label{eq:daeo-ivp}
-\begin{aligned}
-	x(t_0) &= x_0\\
-	\dot{x}(x, y) &= f(x(t), y(t))\\
-	\left\{y^k\right\}(x) &= \argmin_{y}h(x(t), y)
-\end{aligned}
-\end{equation}
-where 
-\begin{itemize}
-	\item $f:\bbR^{n_x}\times\bbR^{n_y}\mapsto\bbR^{n_x}$ describes the differential behavior of the system
-	\item $h:\bbR^{n_x}\times\bbR^{n_y}\mapsto\bbR$ is an objective function to be minimized
-	\item $\left\{y^k\right\}$ denotes the set of minimizers of $h(x, y)$ at time $t>t_0$
-\end{itemize}
-The notation $\dot{x}$ denotes $\partial x/\partial t$, $\partial_x f$ denotes $\partial f/\partial x$, and $d_x f$ denotes $df/dx$, in the cases where the difference between the partial and total derivatives is relevant. Second derivatives are written similarly, with $\ddot{x}$ for $\partial^2_{tt} x$ and $\partial^2_{yx} f$ for $\partial f/\partial x\partial y$.
-
-At any time $t \geq t_0$, there will be some $y^\star(t)\in\left\{y_k(t)\right\}$ such that
-\begin{equation}
-	h(x(t), y^\star(t))\leq h(x(t),y^i(t))\, \forall\,y^i(t)\in\left\{y^k(t)\right\} 
-\end{equation}
-% TODO get someone to check the terminology here!
-This implies that the initial value problem posed in \eqref{eq:daeo-ivp} can be divided into a sequence of initial-value problems if $y^\star(t)$ has a sufficiently well-behaved dependency on $x$ and $t$\cite{deussenNumericalSimulationDifferentialalgebraic2023}.
-
-\begin{assumption}
-	\label{assume:events-exist}
-	There is only a finite set of events $t_0 < \tau_1 < \tau_2 < \ldots$ where more than one possible global optimizer exists, or:
-	\begin{equation*}
-		\card\left(\argmin_{y\in\left\{y^k\right\}}h(x(\tau_j), y)\right) > 1
-	\end{equation*}
-\end{assumption}
-
-\begin{equation*}
-	\argmin_{y\in\left\{y^k\right\}} h(x(\tau_j), y) = \left\{y^1, y^2\right\}
-\end{equation*}
-this assumption limits the behavior at each $\tau_j$ to the following two possibilities:
-\begin{enumerate}
-	\item Some number of local optimizers $y$ are each global optimizers \textit{only} at $\tau_j$, and $y^1$ is the global optimizer both before and after $\tau_j$:
-	\begin{equation*}
-		\begin{aligned}
-			\lim_{t\to \tau_j^+} \argmin_{y} h(x(t), y) &= y^1\\
-			\lim_{t\to \tau_j^-} \argmin_{y} h(x(t), y) &= y^1
-		\end{aligned}
-	\end{equation*}
-	\item $y^1$ is the global optimizer \textit{before} $\tau_j$, and $y^2$ is the global optimizer \textit{after} $\tau_j$.
-	\begin{equation*}
-		\begin{aligned}
-			\lim_{t\to \tau_j^+} \argmin_{y} h(x(t), y) &= y^1\\
-			\lim_{t\to \tau_j^-} \argmin_{y} h(x(t), y) &= y^2
-		\end{aligned}
-	\end{equation*}
-\end{enumerate}
-In both cases, integrating the differential part of \eqref{eq:daeo-ivp} from $t_1 < \tau_1$ to $t_2 > \tau_1$ yields
-\begin{equation}
-	\begin{aligned}
-		x(t_2) &= x(t_1) + \int_{t_1}^{t_2}f(x, y^\star)\,dt\\
-		&=\begin{split}
-			x(t_1) + \int_{t_1}^{\tau_1}f(x, y^1)\,dt\,+\\
-			\int_{\tau_1}^{\tau_1}f(x, y^\star)\,dt +\int_{\tau_1}^{t_2}f(x, y^2)\,dt
-		\end{split}\\
-		&=x(t_1) + \int_{t_1}^{\tau_1}f(x, y^1)\,dt + \int_{\tau_1}^{t_2}f(x, y^2)\,dt
-	\end{aligned}
-\end{equation}
-Therefore, the choice of global optimizer $y^\star$ exactly at $\tau_j$ is inconsequential. This renders the first case trivial, since there is no change in the identity of $y^\star$ after the event.
-
-<<<<<<< HEAD
-The second case, however, is relevant for the correct solution of DAEOs. Between each $t_{e_j}$, the DAEO \eqref{eq:daeo-ivp} can be treated as an IVP, with the extra constraint that $\partial_{y} h(x(t), y^\star(t)) = 0$ \cite{deussenSubdomainSeparabilityGlobal2023}.
-=======
-The second case, however, is relevant for the correct solution of DAEOs. Between each $\tau_j$, the DAEO \eqref{eq:daeo-ivp} can be treated as an IVP, with the extra constraint that $\partial_{y} h(x(t), y^\star(t)) = 0$ \cite{deussenSubdomainSeparabilityGlobal2023}.
->>>>>>> 25a0cd45
-
-\begin{assumption} 
-	\label{assume:events-transversal}
-	(Events Are Transversal)
-	The identity of the global optimizer $y^\star$ at the time step $t^{n+1}$ \textit{after} an event is always different from the identity of the global optimizer $y^\star$ at the time step $t^n$ \textit{before} an event. 
-\end{assumption}
-
-This transversality assumption eliminates the case that the global optimizer $y^\star$ may switch to a new value and return \textit{inside} a time step. This behavior would occur on a scale that is too small for the solver to capture, and if it is relevant to the solution, simply adjusting the time step size to restore transversality would generate a correct solution.
-
-\begin{assumption}
-	\label{assume:global-does-not-emerge}
-	A new global optimizer of $h(x, y)$ does not emerge during a time step. Events can only occur between already-existing local optimizers.
-\end{assumption}
-
-This assumption is critical for the local optimizer tracking strategy. Without it, the global optimizer would necessarily run every time step to mitigate the possibility of a newly-emerged global optimizer.
-
-% I would like to comment on the reality / feasibility of this assumption. Maybe comment on phase transition? My metallurgy / chemistry knowledge is limited and I'm not sure where to cite. 
-
-To solve this sequence of IVPs generated by the jump events, the solver must 
-\begin{enumerate}
-	\item Generate the set $\left\{y^k(t)\right\}$ at $t=t_0$ and at user-specified times $t>t_0$ to correct for any integration error that may accumulate.
-	\item Detect when the identity of $y^\star$ changes and correct the time step in which it happens (the second case, above).
-	\item Solve the sequence of IVPs generated by jump events for $t>t_0$. The global optimizer is not necessary, unless optimizers of $h(x, y)$ can vanish or emerge as $t$ increases.
-\end{enumerate}
-
-\section{Global Optimization with Interval Arithmetic.}
-A sequential DAEO solver must first locate the global optimizer $y^\star$ of $h(x, y)$. This can be accomplished using a branch-and-bound algorithm to locate each point $y^k$ inside an initial search domain that satisfies certain optimality conditions.
-
-\begin{assumption} 
-	\label{assume:twice-lipschitz}
-	Both $f$ and $h$ are twice Lipschitz continuous with respect to $(x(t), y(t))$.
-\end{assumption}
-Optimality conditions for $h(x(t), y)$ follow from \Cref{assume:twice-lipschitz}
-\begin{equation}
-	\label{eq:optimality-conditions}
-	\begin{aligned}
-		0 &= \partial_yh(x, y)\\
-		0 &\prec\partial^2_{y}h(x, y)
-	\end{aligned}
-\end{equation}
-Using a suitable algorithmic differentiation (AD) tool and an interval arithmetic library allows for the comparatively inexpensive verification of the optimality conditions\cite{rallGlobalOptimizationUsing1985}. 
-
-An interval $[y] \in \bbI\bbR^{n_y} = \left[\ubar y_i, \bar y_i\right]$ bounds all possible values for each $y_i\in\bbR$. 
-\begin{Definition}
-	\label{def:interval-arith}
-	\textbf{(Fundamental Theorem of Interval Arithmetic)}
-	
-	An interval evaluation of a function $\left[\ubar{y},\bar{y}\right] = f(\left[\ubar x, \bar x\right])$ must yield an interval that contains all pointwise evaluations $f(x)\,\forall\,x\in\left[\ubar x, \bar x\right]$.
-\end{Definition}
-The condition in \Cref{def:interval-arith} means that a correct implementation of interval arithmetic need not provide the smallest possible result $\left[\ubar y, \bar y\right]$\cite{hickeyIntervalArithmeticPrinciples2001}. However, the result $[\ubar y, \bar y] = f(\left[\ubar x, \bar x\right])$ \textit{must} contain all possible results of the interval evaluation. One such implementation is the Boost Interval library\cite{melquiondBoostIntervalLibrary2022}.
-
-Automatic differentiation uses the chain rule to compute derivatives of arbitrary functions by decomposing them into a sequence of basic arithmetic operations and their derivatives \cite{griewankEvaluatingDerivativesPrinciples2008}. Over the real numbers, forwards-mode AD of some function $g(x)$ would compute both $g$ and its first derivative $\partial_x g$. Over intervals, however, forwards-mode AD would compute an interval enclosure for $g(\left[x\right])$ and an interval enclosure of the derivative $\partial_xg(\left[x\right])$\cite{rallGlobalOptimizationUsing1985}. Reverse-mode AD is similarly effective. These interval gradients can be used to verify the first-order optimality conditions on $h$.
-
-If the gradient $\partial_{y_i}h(x, y)$ must be in an interval $\left[\partial_{y_i}h(x, \left[y\right])\right]$, and that interval does not contain $0$, then the input interval $\left[y\right]$ contains no points that satisfy the optimality conditions \eqref{eq:optimality-conditions}. These interval gradients are computed by substituting appropriately-typed intervals directly into the gradient driver for the function \cite{griewankEvaluatingDerivativesPrinciples2008, rallGlobalOptimizationUsing1985}. 
-
-Similarly, if the Hessian matrix $\partial^w_{y_iy_j}h(x,y)$ must be in an interval $\left[\partial^2_{y_iy_j}h(x, \left[y\right])\right]$, and that interval only contains positive definite matrices, then $h(x, y)$ is concave up over the entire input interval $\left[y\right]$. The positive definite-ness of interval matrices can be evaluated by testing if the interval eigenvalues are all positive, or by Sylvester's criterion, a condition on the determinants of successively larger submatrices of the original.
-% TODO cite Sylvester's criterion?
-\begin{Definition}
-	\label{def:sylvester}
-	\textbf{(Sylvester's Criterion)}
-	
-	A matrix $A\in\bbR^{n\times n}$ is positive-definite if and only if each of the leading principal minors (the upper left blocks of increasing size) of $A$ have positive determinants.
-\end{Definition}
-Unfortunately, computing the exact bounds of the interval determinant is an NP-hard problem \cite{horacekDeterminantsIntervalMatrices2018}, which limits this solver to smaller problems ($n_y\approx10$). 
-
-\begin{algorithm}
-	\label{algo:bnb-ia}
-	\textbf{(Branch-and-Bound with Interval Arithmetic)}
-	
-	Process the list of intervals to search for optimizers $\frS = \left\{[y]\right\}$ according to the following rules:
-	\begin{enumerate} 
-		\item Take the first item $[y]$ from $\frS$.
-		\item \textbf{Bound:} Evaluate $[\ubar h, \bar h] = h(x, [y])$. If $\bar h$ is less than the current upper bound for $h$, update it. If $\ubar h$ is larger than the current upper bound for $h$, $[y]$ may be discarded if the desired behavior is to only find the global optimizer.
-		\item \textbf{Gradient Test:} Evaluate the interval gradient $\partial_y h(x, [y])$. If the result interval does not contain $0$, $[y]$ contains no optimizers and can be discarded.
-		\item \textbf{Hessian Test:} Test the interval Hessian $\partial^2_y h(x, [y])$ for positive definite-ness.
-		\begin{enumerate}
-			\item If the interval Hessian is negative definite, $h$ is concave down over the interval $[y]$, and $[y]$ can be discarded.
-			\item If the interval Hessian is positive definite, $h$ is concave up over the interval $[y]$, and $[y]$ can be narrowed by any appropriate local optimization method.
-		\end{enumerate}
-		\item \textbf{Branch:} If the interval hessian is neither positive- nor negative definite, bisect the interval $[y]$ in each of its dimensions and append the results to $\frS$. This step can add at most $2^{n_y}$ new items to $\frS$.
-		\item Repeat for all remaining items in $\frS$.
-	\end{enumerate}
-\end{algorithm}
-This branch-and-bound algorithm locates all intervals $\left\{[y]^k\right\}$ that contain minimizers of $h(x, y)$ \cite{rallGlobalOptimizationUsing1985, deussenGlobalSearchLocal2020}. The user is able to configure a termination criterion for the interval-narrowing and interval-splitting steps by setting the minimum width of an interval that will be split or narrowed. This directly controls the error in the optimizer's output. The solutions in \Cref{fig:easy-example-solution} and \Cref{fig:complicated-example-solution} were computed with a termination threshold of $\mathrm{width}\left[\ubar y^k, \bar y^k\right] \leq 10^{-8}$.
-
-\section{Time Stepping}
-The trapezoidal rule (a Runge-Kutta scheme of order 2 \cite{butcherNumericalMethodsOrdinary2008}) steps from time step $t^n$ to $t^{n+1}$ via the implicit formulation
-
-% TODO split to two lines...
-\begin{equation}
-	\label{eq:trap-rule}
-	x(t^{n+1}) = \begin{aligned}x(t^n) &+ \frac{\Delta t}{2}(f(x(t^n), y^\star(t^n))\\&+\, f(x(t^{n+1}), y^\star(t^{n+1})))\end{aligned}
-\end{equation}
-Using this integrator requires estimates for $y^\star(t^{n})$ and $y^\star(t^{n+1})$.
-
-\subsection{Local Optimizer Tracking}
-If the time step $\Delta t$ is small enough, the integration step for $x$ can be augmented with $n_y * \card\left(\left\{y^k\right\}\right)$ additional equations that force the values $\left\{y^k\right\}$ at time $t^{n+1}$ to satisfy the first-order optimality conditions:
-\begin{equation}
-	\label{eq:first-order-opt-at-tn}
-	\partial_{y_i}h\left(x(t^{n+1}), y^k_i(t^{n+1})\right) = 0
-\end{equation}
-	
-\eqref{eq:trap-rule} and \eqref{eq:first-order-opt-at-tn} can be combined into one system of equations and solved numerically.
-
-\begin{equation}
-	\label{eq:integrator-with-tracking}
-	\begin{aligned}
-		0 &= -x(t^{n+1}) \begin{aligned}x(t^n) &+ \frac{\Delta t}{2}(f(x(t^n), y^\star(t^n))\\&+\, f(x(t^{n+1}), y^\star(t^{n+1})))\end{aligned}\\
-		0 &= \partial_{y^k_{i}}h(x(t^{n+1}), y_i^k(t^{n+1}))
-	\end{aligned}
-\end{equation}
-
-However, without an explicit treatment of time steps that bracket a jump event, the order of convergence of \textit{any} chosen integrator will be reduced to 1 \cite{mannshardtOnestepMethodsAny1978}.
-
-
-
-Local optimizer tracking allows the solver to avoid expensive calls to global optimization while maintaining an estimate of each local optimizer. The error in this estimation is bounded by $\dot y^k(t)$, and it is corrected by periodically re-running the global optimizer. Re-running the global optimizer is also necessary to correctly identify newly-emerged or vanishing optimizers (see \eqref{eq:complicated-example}).  
-
-\subsection{Jump Event Detection}
-
-Fortunately, explicit treatment of the jump events can restore the order of convergence of the chosen integrator.
-\begin{Definition}
-	\label{def:event-fn}
-	\textbf{(The Event Function)}
-	Between any two local optimizers $y^1, y^2 \in \left\{y^k\right\}$, define
-	\begin{equation*}
-		H(x, y^1, y^2) = h(x, y^1) - h(x, y^2)
-	\end{equation*}
-	with the note that, at any $\tau_j$, an event occurs between $y^1$ and $y^2$ if $H\left(x(\tau_j), y^1, y^2\right) = 0$.
-\end{Definition}
-In order to locate an event, the solver must check the identity of the current global optimizer after \textit{each} time step. If it's changed, a root-finding procedure can be used on the event function to find $\tau_j$.
-
-
-\section{Numerical Experiments}
-\label{section:numerical-experiments}
-The basic capabilities and peculiarities of the solver were tested using a simple example with a known analytic solution, and a more complex example designed to test the robustness of the event correction procedure. 
-
-The solver relies on the templating mechanisms in \texttt{c++}. The Boost Interval library \cite{melquiondBoostIntervalLibrary2022} provides an implementation for intervals of arbitrary real-number-like types.
-
-Linear algebra operations were provided by Eigen\cite{guennebaudEigenV32010}, and automatic differentiation capability was provided by \texttt{dco/c++}\cite{leppkesDerivativeCodeOverloading2016}. For these experiments the solver (written in C++), was compiled using \texttt{-O3 -DNDEBUG} flags.
-\subsection{Performance Testing}
-An analytically-solvable DAEO is
-\begin{equation}
-	\label{eq:the-easy-one}
-	\begin{aligned}
-		x(0) &= 1\\
-		\dot x(t) &= -(2+y^\star(t))x\\
-		\left\{y^k(t)\right\} &= \argmin_y h(x,y)\\
-		h(x, y) &= (1-y^2)^2 - (x-\frac{1}{2})\sin\left(\frac{\pi y}{2}\right) 
-	\end{aligned}
-\end{equation}
-Here, the function $h(x, y)$ admits two local optimizers $\left\{-1, 1\right\}$, with 
-\begin{equation*}
-	y^\star = \begin{cases}
-		-1 & x<\frac{1}{2}\\
-		1 & x \geq \frac{1}{2}
-	\end{cases}
-\end{equation*}
-The solution for the DAEO is then
-\begin{equation}
-	\label{eq:easy-daeo-solution}
-	x(t) = \begin{cases}
-		\exp\left[-3t\right] & t < -\frac{1}{3}\ln\frac{1}{2} \\
-		\exp\left[-t + \frac{2}{3}\ln\frac{1}{2}\right] & t \geq -\frac{1}{3}\ln\frac{1}{2}
-	\end{cases}
-\end{equation}
-The solver should detect exactly one event at $\tau_1 = -\frac{1}{3}\ln\frac{1}{2}$.
-%TODO this is bad. this sucks. I hate it.
-Since there are no constraints on either $x$ or $y$ in \eqref{eq:the-easy-one}, the KKT conditions for this example reduce to
-\begin{equation*}
-	\mathrm{minimize\ in\ } y:\,h\left(x(t), y\right)
-\end{equation*}
-
-A suitable local optimization algorithm will converge to one of the local optimizers. This result may be the global optimizer, but there is no way to know when the jump event occurs without a global optimizer. However, the branch-and-bound algorithm described in \Cref{algo:bnb-ia} finds both local optimizers.
-
-\begin{figure}[tb]
-	\centering
-	\includegraphics[width=0.45\textwidth]{gfx/easy_daeo_solution.pdf}
-	\caption{The solution to \eqref{eq:the-easy-one} as computed by the solver both with and without event correction enabled. $x_{exact}(t)$ plots \eqref{eq:easy-daeo-solution}, and the vertical line is located at $\tau_1$. The data points $x_{ev}(t)$ and $x_{noev}(t)$ show the computed trajectory for $x(t)$ with and without events, respectively.  The event detection procedure generates an extra data point at $t={t_e}$ that lies on the boundary between two of the component IVPs in \eqref{eq:the-easy-one}. $\Delta t$ was set to $0.25$ for this computation.}
-	\label{fig:easy-example-solution}
-\end{figure}
-Figure \ref{fig:easy-example-solution} shows the difference between the solver results with the event detection and correction procedure enabled and without. The detected event adds an extra point into the computed solution, which functions as the initial value for a second DAE that exists from $t_{e} \leq t \leq t_{end}$. By correctly identifying the dynamics of $x(t)$ inside of the first time step from $t_0$ to $t_1$, the second-order convergence of the trapezoidal rule can be recovered.
-
-\begin{figure}[h]
-	\centering
-	\includegraphics[width=0.45\textwidth]{gfx/simple_ex_event_err.pdf}
-	\caption{Event locator error $\abs{t_{e, calculated} - t_{e, exact}}$. The event locator error converges with order $\Delta t^2$ to a user-set tolerance, which is used for every root-finding routine in the solver.}
-	\label{fig:easy-event-location}
-\end{figure}
-The event location procedure converges quickly enough to satisfy the consistency requirements given in \cite{mannshardtOnestepMethodsAny1978}. Consequently, using the event detection and correction procedure will restore the trapezoidal rule to order 2. A user-specified parameter controls the termination criterion for the event-location procedure, which places a strict limit on its accuracy.
-
-\begin{figure}[h]
-	\centering
-	\includegraphics[width=0.45\textwidth]{gfx/easy_daeo_convergence.pdf}
-	\caption{Convergence rates of the solver with (marked in blue, converges with order 2) and without (marked in orange, converges with order 1).}
-	\label{fig:easy-error-improvement}
-\end{figure}
-Figure \ref{fig:easy-error-improvement} shows the order-of-convergence increase due to the event location and simulation procedure. The price of recovering the second-order convergence is the addition of the event-detection procedure. The user may also trigger a search of the optimizer space at specific intervals, which incurs significant computational cost, especially if $n_y > 1$. However, local-optimizer tracking minimizes the number of times the global optimizer needs to be run. If it is known that the total number of optimizers $\left\{y^k\right\}$ is constant, the global optimizer only needs to be run as the beginning, which is the case for \eqref{eq:the-easy-one}.
-
-\begin{figure}[h]
-	\centering
-	\includegraphics[width=0.5\textwidth]{gfx/easy_cost.pdf}
-	\begin{tabularx}{0.5\textwidth}{| >{\centering\arraybackslash}X | >{\raggedleft\arraybackslash}X | >{\raggedleft\arraybackslash}X |}
-		\hline
-		$\Delta t$ & Event Tracking & Always Optimize \\
-		\hline
-		0.25   & 15 ms & 23 ms \\
-		2.5e-2 & 20 ms & 83 ms \\
-		2.5e-3 & 126 ms & 793 ms \\
-		2.5e-4 & 1,051 ms & 7,593 ms \\
-		2.5e-5 & 10,444 ms & 74,874 ms \\
-		2.5e-6 & 109,945 ms & 744,696 ms \\\hline
-	\end{tabularx}
-	\caption{Run time of the solver (ms) compared against the time step size. The cost of global optimization at every time step, even in one dimension, quickly becomes prohibitive as $\Delta t$ decreases. There is little difference between the cost of the solver with event correction enabled or disabled, since the solution to \eqref{eq:the-easy-one} only involves one event correction.}
-	\label{fig:easy-cost-comparison}
-\end{figure}
-Figure \ref{fig:easy-cost-comparison} shows the runtime costs of solving \eqref{eq:the-easy-one} in various configurations. When set to "Only Global Optimization" or "Always Optimize", the solver performs the optimization procedure (\ref{algo:bnb-ia}) in every time step and uses the results to perform event correction. The cost of this procedure scales significantly faster than the cost of the integrator alone. 
-% explain why brancing works the way it does somewhere
-In fact, the cost of the branch-and-bound procedure scales as $2^{n_y}$ (each "branch" step generates $2^{n_y}$ new intervals to search), while solving the local optimizer only scales fast as the cost of solving a linear system of $n_x + n_y\cdot\card\left(\left\{y^k\right\}\right)$ equations. When configured as "No Event Detection", the solver skips the event location procedure, which only saves the cost of one root-finding operation and one integration step.
-
-% TODO Better title.
-\subsection{Robustness Testing} The following example was designed to test the robustness of the solver in a situation where local optimizers emerge and vanish. 
-\begin{equation}
-	\label{eq:complicated-example}
-	\begin{aligned}
-		x(0) &= 1\\
-		\dot x(t) &= y^\star(t)\\
-		\left\{y^k(t)\right\} &= \argmin_{y} h(x, y)\\
-		h(x, y) &= (x-y)^2 + \sin 5y
-	\end{aligned}
-\end{equation}
-This particular objective function $h(x, y)$ has a set of local optimizers $\left\{y^k\right\}$ with a size that depends on the value of $x(t)$. 
-
-\begin{figure}[h]
-	\centering
-	\includegraphics[width=0.45\textwidth]{gfx/hard_daeo_solution.pdf}
-	\includegraphics[width=0.45\textwidth]{gfx/hard_daeo_solution_xdot.pdf}
-	
-	\caption{Results of running the solver on \eqref{eq:complicated-example}. The solver erroneously identifies some events, but corrects on the next time step by returning the correct value. }
-	\label{fig:complicated-example-solution}
-\end{figure}
-
-The user is able to select the Lipshitz constants on $h$ that were derived in \cite{deussenNumericalSimulationDifferentialalgebraic2023}. Correctly setting these coefficients requires some manual tuning, as incorrect values can lead to solutions that are subtly unreasonable (event detection in the wrong time step) or that are obviously incorrect (diverge to $\pm\infty$). Solutions to \eqref{eq:complicated-example} were computed with a minimum jump event size of $1.0\times10^{-4}$. Relaxing this setting any further generates nonsense results for $x(t)$, and reducing it causes the solver to erroneously detect events.
-
-%However, dynamic estimation of the Lipschitz constant is possible by taking the second derivative of the objective function $h(y)$ at each of the optimizers, and estimating the maximum possible optimizer along lines with slope $\partial^2_yh(y)$ that pass through each $y^k$.
-%
-%With this correction in place, the solver no longer detects spurious events. Figure \ref{fig:dynamic-drift} shows the solution.
-%
-%\begin{figure}[h]
-%	\centering
-%	\vspace{10em}
-%	\caption{gamer time.}
-%	\label{fig:dynamic-drift}
-%\end{figure}
-
-%\subsection{$P-T$ Flash}
-%
-%% TODO find or contrive an example that contains an free energy optimizer switch
-%
-%A "flash" is a common chemical process that involves splitting a vapor-liquid feed mixture into a vapor and liquid product, usually by controlling the pressure and temperature inside the flash reactor (or drum). The fraction of produces in the vapor and liquid streams are governed by mass and energy balance equations, with the final configuration determined by the minimum of Gibbs free energy\cite{neufeldOperationsResearchProceedings2020}.
-%
-%A simple two-component flash problem to model the relationship between feed mixture of $A$ and $B$, their respective mole fractions $\chi_A^F$ and $\chi_B^F$, and the analogous quantities in the vapor ($\dot n^v, \chi_A^v, \chi_B^v$) and liquid ($\dot n^\ell, \chi_A^\ell, \chi_B^\ell$) phases is as follows:
-%
-%\begin{equation}
-%	\label{eq:pt-flash}
-%	\partial_t n_A = \dot n^F 
-%\end{equation}
-%
-%A PT flash reactor involves the reaction and conversion of $n$ chemical species in a feed mixture into vapor and liquid output fractions, under constrained pressure and temperature \cite{ritschelAlgorithmGradientbasedDynamic2018}.
-%
-%The plan for this section is to contrive some "reality-adjacent" example with a forcing heat input into a UV or PV flash vessel. Then, we'll be able to demonstrate that local-optimizer tracking works on this very common type of differential equation; i.e. that local optimizer tracking could dynamic optimization or model-based control of chemical reactors. 
-%
-%I'm thinking of choosing a liquid-liquid mixture as the input, simulating some addition of energy, and tuning the numbers so that the pictures look pretty. Ideally, from a technical standpoint, we'd see that the local-optimizer tracking code performs much better than the "always-optimize" code. This will be even more painfully obvious as the optimization problem increases in dimension... it might not even be feasible as-is, since even a two-species reaction requires multiple Lagrange multipliers. 
-%
-%I'll want to duplicate figures \ref{fig:easy-cost-comparison} and \ref{fig:easy-example-solution} to show that this process provides a realistic result.
-%
-%The current difficulty here is that the Hessian of the Lagrangian is always indefinite,so B\&B can't capture the optima. Currently implementing a bordered hessian test and the appropriate behavior around it.
-
-
-
-
-%\begin{figure}[h]
-%	\vspace{10em}
-%	\caption{Comparison of runtime costs of the DAEO solver applied to \eqref{eq:complicated-example}.  A poor estimate of these constants leads to more time steps that need to be treated with the event correction procedure, which increases the computational cost of the solver.}
-%	\label{fig:complicated-runtime-cost}
-%\end{figure}
-
-\section{Conclusions}
-A new DAEO solver was developed to take advantage of the local optimizer tracking and jump event detection techniques presented in \cite{deussenNumericalSimulationDifferentialalgebraic2023}. The solver was tested on example DAEO problems with both fixed- and time-dependent sets of optimizers $\left\{y^k\right\}$, and produces accurate results on both types of problems. However, the solver is very sensitive to parameters chosen by the user, namely, the decision threshold for event detection. The best possible choice for this threshold should never cause the erroneous detection of an event, but the possibility of emerging or vanishing optima makes this choice non-trivial.
-
-Most significantly, the local optimizer tracking technique saves significant computational effort over current sequential methods for solving DAEOs\cite{bieglerNonlinearProgrammingConcepts2010, plochDirectSingleShooting2022, plochMultiscaleDynamicModeling2019}, even if $n_y = 1$. 
-
-\section{Further Work}
-
-In order for the local optimizer tracking and event detection techniques to be relevant solution methods for larger problems ($n_x, n_y > 10$), such as the biorefinery simulation in \cite{plochMultiscaleDynamicModeling2019}, an alternate test for the positive definite-ness of the interval Hessian would have to be developed. Sylvester's Criterion (\ref{def:sylvester}) requires verifying the sign of the interval Hessian's determinant, which can be computed directly for smaller interval matrices. However, for larger interval matrices, directly computing the interval determinant in any reasonable amount of time requires decomposing the matrix, methods for which are developed in \cite{goldsztejnGeneralizedIntervalLU2007, neumaierIntervalMethodsSystems1990a}. It would also be viable to take advantage of the symmetry of the interval Hessian, and directly test its interval eigenvalues \cite{deifIntervalEigenvalueProblem1991}.
-
-Currently, the Lipschitz coefficients and bounds for $\partial_ty^k$ are set by the user, and the solver is very sensitive to these chosen parameters. In some cases, it is feasible to analytically compute the maximum possible optimizer drift, and pass that as a specific parameter. The usefulness of the solver would, however, be improved if it were possible to estimate these parameters during run-time.
-
-% TODO this is very weak, maybe naumann has ideas.
-
-In the broader context of differentiable programming, the improvement of the order of convergence of DAEO solvers to match that of DAE solvers is an important step towards explicit analysis of the sensitivity of solutions to DAEOs to discontinuities in the solution of a global optimization problem. It is now more feasible to study the sensitivity of these solutions to input parameters and the positions of the jump events $t_{e_j}$, which may improve the accuracy and effectiveness of solutions to control problems, such as the UV-flash problem posed in \cite{ritschelAlgorithmGradientbasedDynamic2018}. 
-
-
-\appendix
-\section{Code Reference}
-%% TODO upload and convert project to use AD.hpp
-The code for this project is located on GitHub at
-\href{https://github.com/STCE-at-RWTH/daeo-tracking-solver}{\texttt{STCE-at-RWTH/daeo-tracking-solver}}. 
-
-It also relies on a public fork of Boost Interval developed by the authors, which is referenced via a \texttt{git submodule}.
-
-\newpage
-
-\printbibliography
-\end{document}
-
+%%%%%%%%%%%%%%%%%%%%%%%%%%  ltexpprt_twocolumn.tex  %%%%%%%%%%%%%%%%%%%%%%%%%%%%%%%%
+%
+% This is ltexpprt_twocolumn.tex, an example file for use with the SIAM LaTeX2E
+% Preprint Series macros. It is designed to provide two-column output.
+% Please take the time to read the following comments, as they document
+% how to use these macros. This file can be composed and printed out for
+% use as sample output.
+
+% Any comments or questions regarding these macros should be directed to:
+%
+%                 Rachel Ginder
+%                 SIAM
+%                 3600 University City Science Center
+%                 Philadelphia, PA 19104-2688
+%                 USA
+%                 Telephone: (215) 382-9800
+%                 Fax: (215) 386-7999
+%                 e-mail: rginder@siam.org
+
+
+% This file is to be used as an example for style only. It should not be read
+% for content.
+
+%%%%%%%%%%%%%%% PLEASE NOTE THE FOLLOWING STYLE RESTRICTIONS %%%%%%%%%%%%%%%
+
+%%  1. There are no new tags.  Existing LaTeX tags have been formatted to match
+%%     the Preprint series style.
+%%
+%%  2. Do not change the margins or page size!  Do not change from the default
+%%     text font!
+%%
+%%  3. You must use \cite in the text to mark your reference citations and
+%%     \bibitem in the listing of references at the end of your chapter. See
+%%     the examples in the following file. If you are using BibTeX, please
+%%     supply the bst file with the manuscript file.
+%%
+%%  4. This macro is set up for two levels of headings (\section and
+%%     \subsection). The macro will automatically number the headings for you.
+%%
+%%  5. No running heads are to be used for this volume.
+%%
+%%  6. Theorems, Lemmas, Definitions, Equations, etc. are to be double numbered,
+%%     indicating the section and the occurrence of that element
+%%     within that section. (For example, the first theorem in the second
+%%     section would be numbered 2.1. The macro will
+%%     automatically do the numbering for you.
+%%
+%%  7. Figures and Tables must be single-numbered.
+%%     Use existing LaTeX tags for these elements.
+%%     Numbering will be done automatically.
+%%
+%%  8. Page numbering is no longer included in this macro.
+%%     Pagination will be set by the program committee.
+%%
+%%
+%%%%%%%%%%%%%%%%%%%%%%%%%%%%%%%%%%%%%%%%%%%%%%%%%%%%%%%%%%%%%%%%%%%%%%%%%%%%%%%
+
+
+
+\documentclass[twoside,leqno, twocolumn]{article}
+
+% Comment out the line below if using A4 paper size
+\usepackage[letterpaper]{geometry}
+\usepackage{amssymb, amsmath, accents}
+\usepackage{graphicx, caption, subcaption, tabularx}
+\usepackage{biblatex}
+\addbibresource{daeos.bib}
+%\bibliographystyle{siam}
+\usepackage{ltexpprt}
+\usepackage{hyperref, cleveref}
+
+\newcommand{\abs}[1]{\ensuremath{\left|#1\right|}}
+\DeclareMathOperator*{\argmin}{\arg\min}
+\DeclareMathOperator{\card}{\mathrm{card}}
+\newcommand{\bbR}{\ensuremath{\mathbb{R}}}
+\newcommand{\bbI}{\ensuremath{\mathbb{I}}}
+\newcommand{\frS}{\ensuremath{\mathfrak{S}}}
+\newcommand\ubar[1]{\underaccent{\bar}{#1}}
+
+%% add to the AMS macros
+\newtheorem{assumption}{Assumption}[section]
+
+\begin{document}
+
+%
+\newcommand\relatedversion{}
+% \renewcommand\relatedversion{\thanks{The full version of the paper can be accessed at \protect\url{https://arxiv.org/abs/1902.09310}}} % Replace URL with link to full paper or comment out this line
+
+
+%\setcounter{chapter}{2} % If you are doing your chapter as chapter one,
+%\setcounter{section}{3} % comment these two lines out.
+
+\title{\Large An Efficient Local Optimizer-Tracking Solver for Differential-Algebriac Equations with Optimization Criteria\relatedversion}
+% which affiliation should I put here?
+\author{Alexander Fleming\thanks{RWTH Aachen University.}
+\and Jens Deussen$^*$
+\and Uwe Naumann$^*$}
+
+\date{}
+
+\maketitle
+
+% Copyright Statement
+% When submitting your final paper to a SIAM proceedings, it is requested that you include
+% the appropriate copyright in the footer of the paper.  The copyright added should be
+% consistent with the copyright selected on the copyright form submitted with the paper.
+% Please note that "20XX" should be changed to the year of the meeting.
+
+% Default Copyright Statement
+% \fancyfoot[R]{\scriptsize{Copyright \textcopyright\ 20XX by SIAM\\
+% Unauthorized reproduction of this article is prohibited}}
+
+% Depending on which copyright you agree to when you sign the copyright form, the copyright
+% can be changed to one of the following after commenting out the default copyright statement
+% above.
+
+\fancyfoot[R]{\scriptsize{Copyright \textcopyright\ 2024\\
+Copyright for this paper is retained by authors}}
+
+%\fancyfoot[R]{\scriptsize{Copyright \textcopyright\ 20XX\\
+%Copyright retained by principal author's organization}}
+
+%\pagenumbering{arabic}
+%\setcounter{page}{1}%Leave this line commented out.
+
+% send help
+\begin{abstract} \small\baselineskip=9pt 
+	A sequential solver for differential-algebraic equations with embedded optimization criteria (DAEOs) was developed to take advantage of the theoretical work done by Deussen et al. in \cite{deussenNumericalSimulationDifferentialalgebraic2023}. Solvers of this type separate the optimization problem from the differential equation and solve each individually. The new solver relies on the reduction of a DAEO to a sequence of differential inclusions separated by \emph{jump events}. These jump events occur when the global solution to the optimization problem jumps to a new value. Without explicit treatment, these events will reduce the order of convergence of the integration step by one \cite{mannshardtOnestepMethodsAny1978}.
+	The solver implements a "local optimizer tracking" procedure to detect and correct these jump events. Local optimizer tracking is much less expensive than running a deterministic global optimizer at every time step. 
+	% "solely on an integrator" is weak
+	This preserves the order of convergence of the integrator component without sacrificing performance to perform deterministic global optimization at every time step. The newly developed solver produces correct solutions to DAEOs and runs much faster than sequential DAEO solvers that rely only on global optimization.
+\end{abstract}
+
+\section{Introduction}
+Differential-algebraic equations with embedded optimization criteria (DAEO) describe dynamic systems where at least one of the algebraic variables is determined by the solution to an optimization problem. Phase-separation problems subject to thermodynamic equilibrium constraints (for example, vapor-liquid separation) are common examples of DAEOs, where the equilibrium between phases occurs at the minimum of the Gibbs free energy \cite{bakerGibbsEnergyAnalysis1982}.A few specific industrial applications of these models are distillation processes, flash drums, heat exchangers, and bio-chemical reaction processes \cite{raghunathanMPECFormulationDynamic2004, plochMultiscaleDynamicModeling2019}. In this specific case, the optimality constraint on the Gibbs free energy leads to a system of differential-algebraic equations with an embedded non-linear programming problem, which is equivalent to a DAEO \cite{bieglerNonlinearProgrammingConcepts2010}.
+% maybe go grab the U-V flash drum example? or something else from the references.
+
+Solving these types of problems frequently begins by replacing the embedded optimization problem with the Karush-Kuhn-Tucker (KKT) conditions \cite{bieglerNonlinearProgrammingConcepts2010}. The KKT conditions state that the solution to the following problem
+\begin{equation*}
+	\begin{gathered}
+		\mathrm{minimize}\,f(x) \\
+		\mathrm{subject\ to} \\
+		g_i(x) = 0\\
+		h_j(x) \leq 0
+	\end{gathered}
+\end{equation*}
+is equivalent to finding all saddle points of
+\begin{equation}
+	\label{eq:kkt-lagrangian}
+	\mathcal{L}(x, \mu, \lambda) = f(x) + \mu_jh_j(x) + \lambda_ig_i(x)
+\end{equation}
+The KKT conditions guarantee first-order local optimality, but cannot provide information about global optimality. A good initial guess for solving \eqref{eq:kkt-lagrangian} can, however, arrive at the global optimum. Therefore, using this method can only provide an exact solution when the embedded optimization problem is a convex non-linear programming problem, or if the initially computed global minimizer remains the global minimizer. If this is not the case, there will be multiple feasible solutions to the problem rewritten using the KKT conditions, and the rewritten DAEO will not be smooth\cite{plochDirectSingleShooting2022}. 
+
+Methods for solving the reformulated problem are divided into two classes: sequential and simultaneous. Simultaneous methods solve the reformulated problem by combining the entire set of equations and variables into one nonlinear programming problem, which can be solved using suitable tools, such as IPOPT \cite{bieglerNonlinearProgrammingConcepts2010, wachterImplementationInteriorpointFilter2006}. Sequential methods separate the differential-algebraic equation from the optimization problem, and require some way to solve both a DAE and an optimization problem. Sequential approaches have been used to solve DAEOs that describe U-V flash processes in \cite{ritschelAlgorithmGradientbasedDynamic2018}, and flux-balance problems in \cite{plochDirectSingleShooting2022}. However, these single-shooting algorithms for solving non-smooth DAEs fail to account for the fact that the KKT conditions do not guarantee global optimality.
+
+This work develops a sequential solver for DAEOs and builds upon the theoretical work done in \cite{deussenNumericalSimulationDifferentialalgebraic2023}. Rather than applying the KKT conditions and successively identifying the optimizer, the solver finds \textit{all} local optimizers in a given search domain via a branch-and-bound algorithm \cite{rallGlobalOptimizationUsing1985}.
+
+Given certain assumed properties of the DAEO, the movement of these local optimizers can be tracked through a time step by appending the first-order optimality conditions (gradient is zero) to the equations solved by the integrator component of the solver. Solving these equations is significantly less expensive than running a global optimizer at every time step, and it is possible to correct for possible "jump events", which occur when the identity of the global optimizer changes \textit{during} a time step. If left unaccounted for, these jump events will reduce the order of convergence of the solution to the DAE by 1 \cite{deussenNumericalSimulationDifferentialalgebraic2023, mannshardtOnestepMethodsAny1978}.
+
+The solver developed in this work performs both local optimizer tracking and jump event correction. The numerical experiments performed in \Cref{section:numerical-experiments} demonstrate the correctness of local optimizer tracking and the performance improvement over a sequential DAEO solver without local optimizer tracking.
+% can't back this up, not without a comparison to an NLP solver.
+% These processes are much more computationally efficient than solving a (potentially) large non-linear programming problem at each time step.
+
+\section{Problem Description.}
+A simple DAEO is written as an initial-value problem like so:
+\begin{equation} \label{eq:daeo-ivp}
+\begin{aligned}
+	x(t_0) &= x_0\\
+	\dot{x}(x, y) &= f(x(t), y(t))\\
+	\left\{y^k\right\}(x) &= \argmin_{y}h(x(t), y)
+\end{aligned}
+\end{equation}
+where 
+\begin{itemize}
+	\item $f:\bbR^{n_x}\times\bbR^{n_y}\mapsto\bbR^{n_x}$ describes the differential behavior of the system
+	\item $h:\bbR^{n_x}\times\bbR^{n_y}\mapsto\bbR$ is an objective function to be minimized
+	\item $\left\{y^k\right\}$ denotes the set of minimizers of $h(x, y)$ at time $t>t_0$
+\end{itemize}
+The notation $\dot{x}$ denotes $\partial x/\partial t$, $\partial_x f$ denotes $\partial f/\partial x$, and $d_x f$ denotes $df/dx$, in the cases where the difference between the partial and total derivatives is relevant. Second derivatives are written similarly, with $\ddot{x}$ for $\partial^2_{tt} x$ and $\partial^2_{yx} f$ for $\partial f/\partial x\partial y$.
+
+At any time $t \geq t_0$, there will be some $y^\star(t)\in\left\{y_k(t)\right\}$ such that
+\begin{equation}
+	h(x(t), y^\star(t))\leq h(x(t),y^i(t))\, \forall\,y^i(t)\in\left\{y^k(t)\right\} 
+\end{equation}
+% TODO get someone to check the terminology here!
+This implies that the initial value problem posed in \eqref{eq:daeo-ivp} can be divided into a sequence of initial-value problems if $y^\star(t)$ has a sufficiently well-behaved dependency on $x$ and $t$\cite{deussenNumericalSimulationDifferentialalgebraic2023}.
+
+\begin{assumption}
+	\label{assume:events-exist}
+	There is only a finite set of events $t_0 < \tau_1 < \tau_2 < \ldots$ where more than one possible global optimizer exists, or:
+	\begin{equation*}
+		\card\left(\argmin_{y\in\left\{y^k\right\}}h(x(\tau_j), y)\right) > 1
+	\end{equation*}
+\end{assumption}
+
+\begin{equation*}
+	\argmin_{y\in\left\{y^k\right\}} h(x(\tau_j), y) = \left\{y^1, y^2\right\}
+\end{equation*}
+this assumption limits the behavior at each $\tau_j$ to the following two possibilities:
+\begin{enumerate}
+	\item Some number of local optimizers $y$ are each global optimizers \textit{only} at $\tau_j$, and $y^1$ is the global optimizer both before and after $\tau_j$:
+	\begin{equation*}
+		\begin{aligned}
+			\lim_{t\to \tau_j^+} \argmin_{y} h(x(t), y) &= y^1\\
+			\lim_{t\to \tau_j^-} \argmin_{y} h(x(t), y) &= y^1
+		\end{aligned}
+	\end{equation*}
+	\item $y^1$ is the global optimizer \textit{before} $\tau_j$, and $y^2$ is the global optimizer \textit{after} $\tau_j$.
+	\begin{equation*}
+		\begin{aligned}
+			\lim_{t\to \tau_j^+} \argmin_{y} h(x(t), y) &= y^1\\
+			\lim_{t\to \tau_j^-} \argmin_{y} h(x(t), y) &= y^2
+		\end{aligned}
+	\end{equation*}
+\end{enumerate}
+In both cases, integrating the differential part of \eqref{eq:daeo-ivp} from $t_1 < \tau_1$ to $t_2 > \tau_1$ yields
+\begin{equation}
+	\begin{aligned}
+		x(t_2) &= x(t_1) + \int_{t_1}^{t_2}f(x, y^\star)\,dt\\
+		&=\begin{split}
+			x(t_1) + \int_{t_1}^{\tau_1}f(x, y^1)\,dt\,+\\
+			\int_{\tau_1}^{\tau_1}f(x, y^\star)\,dt +\int_{\tau_1}^{t_2}f(x, y^2)\,dt
+		\end{split}\\
+		&=x(t_1) + \int_{t_1}^{\tau_1}f(x, y^1)\,dt + \int_{\tau_1}^{t_2}f(x, y^2)\,dt
+	\end{aligned}
+\end{equation}
+Therefore, the choice of global optimizer $y^\star$ exactly at $\tau_j$ is inconsequential. This renders the first case trivial, since there is no change in the identity of $y^\star$ after the event.
+
+The second case, however, is relevant for the correct solution of DAEOs. Between each $\tau_j$, the DAEO \eqref{eq:daeo-ivp} can be treated as an IVP, with the extra constraint that $\partial_{y} h(x(t), y^\star(t)) = 0$ \cite{deussenSubdomainSeparabilityGlobal2023}.
+
+\begin{assumption} 
+	\label{assume:events-transversal}
+	(Events Are Transversal)
+	The identity of the global optimizer $y^\star$ at the time step $t^{n+1}$ \textit{after} an event is always different from the identity of the global optimizer $y^\star$ at the time step $t^n$ \textit{before} an event. 
+\end{assumption}
+
+This transversality assumption eliminates the case that the global optimizer $y^\star$ may switch to a new value and return \textit{inside} a time step. This behavior would occur on a scale that is too small for the solver to capture, and if it is relevant to the solution, simply adjusting the time step size to restore transversality would generate a correct solution.
+
+\begin{assumption}
+	\label{assume:global-does-not-emerge}
+	A new global optimizer of $h(x, y)$ does not emerge during a time step. Events can only occur between already-existing local optimizers.
+\end{assumption}
+
+This assumption is critical for the local optimizer tracking strategy. Without it, the global optimizer would necessarily run every time step to mitigate the possibility of a newly-emerged global optimizer.
+
+% I would like to comment on the reality / feasibility of this assumption. Maybe comment on phase transition? My metallurgy / chemistry knowledge is limited and I'm not sure where to cite. 
+
+To solve this sequence of IVPs generated by the jump events, the solver must 
+\begin{enumerate}
+	\item Generate the set $\left\{y^k(t)\right\}$ at $t=t_0$ and at user-specified times $t>t_0$ to correct for any integration error that may accumulate.
+	\item Detect when the identity of $y^\star$ changes and correct the time step in which it happens (the second case, above).
+	\item Solve the sequence of IVPs generated by jump events for $t>t_0$. The global optimizer is not necessary, unless optimizers of $h(x, y)$ can vanish or emerge as $t$ increases.
+\end{enumerate}
+
+\section{Global Optimization with Interval Arithmetic.}
+A sequential DAEO solver must first locate the global optimizer $y^\star$ of $h(x, y)$. This can be accomplished using a branch-and-bound algorithm to locate each point $y^k$ inside an initial search domain that satisfies certain optimality conditions.
+
+\begin{assumption} 
+	\label{assume:twice-lipschitz}
+	Both $f$ and $h$ are twice Lipschitz continuous with respect to $(x(t), y(t))$.
+\end{assumption}
+Optimality conditions for $h(x(t), y)$ follow from \Cref{assume:twice-lipschitz}
+\begin{equation}
+	\label{eq:optimality-conditions}
+	\begin{aligned}
+		0 &= \partial_yh(x, y)\\
+		0 &\prec\partial^2_{y}h(x, y)
+	\end{aligned}
+\end{equation}
+Using a suitable algorithmic differentiation (AD) tool and an interval arithmetic library allows for the comparatively inexpensive verification of the optimality conditions\cite{rallGlobalOptimizationUsing1985}. 
+
+An interval $[y] \in \bbI\bbR^{n_y} = \left[\ubar y_i, \bar y_i\right]$ bounds all possible values for each $y_i\in\bbR$. 
+\begin{Definition}
+	\label{def:interval-arith}
+	\textbf{(Fundamental Theorem of Interval Arithmetic)}
+	
+	An interval evaluation of a function $\left[\ubar{y},\bar{y}\right] = f(\left[\ubar x, \bar x\right])$ must yield an interval that contains all pointwise evaluations $f(x)\,\forall\,x\in\left[\ubar x, \bar x\right]$.
+\end{Definition}
+The condition in \Cref{def:interval-arith} means that a correct implementation of interval arithmetic need not provide the smallest possible result $\left[\ubar y, \bar y\right]$\cite{hickeyIntervalArithmeticPrinciples2001}. However, the result $[\ubar y, \bar y] = f(\left[\ubar x, \bar x\right])$ \textit{must} contain all possible results of the interval evaluation. One such implementation is the Boost Interval library\cite{melquiondBoostIntervalLibrary2022}.
+
+Automatic differentiation uses the chain rule to compute derivatives of arbitrary functions by decomposing them into a sequence of basic arithmetic operations and their derivatives \cite{griewankEvaluatingDerivativesPrinciples2008}. Over the real numbers, forwards-mode AD of some function $g(x)$ would compute both $g$ and its first derivative $\partial_x g$. Over intervals, however, forwards-mode AD would compute an interval enclosure for $g(\left[x\right])$ and an interval enclosure of the derivative $\partial_xg(\left[x\right])$\cite{rallGlobalOptimizationUsing1985}. Reverse-mode AD is similarly effective. These interval gradients can be used to verify the first-order optimality conditions on $h$.
+
+If the gradient $\partial_{y_i}h(x, y)$ must be in an interval $\left[\partial_{y_i}h(x, \left[y\right])\right]$, and that interval does not contain $0$, then the input interval $\left[y\right]$ contains no points that satisfy the optimality conditions \eqref{eq:optimality-conditions}. These interval gradients are computed by substituting appropriately-typed intervals directly into the gradient driver for the function \cite{griewankEvaluatingDerivativesPrinciples2008, rallGlobalOptimizationUsing1985}. 
+
+Similarly, if the Hessian matrix $\partial^w_{y_iy_j}h(x,y)$ must be in an interval $\left[\partial^2_{y_iy_j}h(x, \left[y\right])\right]$, and that interval only contains positive definite matrices, then $h(x, y)$ is concave up over the entire input interval $\left[y\right]$. The positive definite-ness of interval matrices can be evaluated by testing if the interval eigenvalues are all positive, or by Sylvester's criterion, a condition on the determinants of successively larger submatrices of the original.
+% TODO cite Sylvester's criterion?
+\begin{Definition}
+	\label{def:sylvester}
+	\textbf{(Sylvester's Criterion)}
+	
+	A matrix $A\in\bbR^{n\times n}$ is positive-definite if and only if each of the leading principal minors (the upper left blocks of increasing size) of $A$ have positive determinants.
+\end{Definition}
+Unfortunately, computing the exact bounds of the interval determinant is an NP-hard problem \cite{horacekDeterminantsIntervalMatrices2018}, which limits this solver to smaller problems ($n_y\approx10$). 
+
+\begin{algorithm}
+	\label{algo:bnb-ia}
+	\textbf{(Branch-and-Bound with Interval Arithmetic)}
+	
+	Process the list of intervals to search for optimizers $\frS = \left\{[y]\right\}$ according to the following rules:
+	\begin{enumerate} 
+		\item Take the first item $[y]$ from $\frS$.
+		\item \textbf{Bound:} Evaluate $[\ubar h, \bar h] = h(x, [y])$. If $\bar h$ is less than the current upper bound for $h$, update it. If $\ubar h$ is larger than the current upper bound for $h$, $[y]$ may be discarded if the desired behavior is to only find the global optimizer.
+		\item \textbf{Gradient Test:} Evaluate the interval gradient $\partial_y h(x, [y])$. If the result interval does not contain $0$, $[y]$ contains no optimizers and can be discarded.
+		\item \textbf{Hessian Test:} Test the interval Hessian $\partial^2_y h(x, [y])$ for positive definite-ness.
+		\begin{enumerate}
+			\item If the interval Hessian is negative definite, $h$ is concave down over the interval $[y]$, and $[y]$ can be discarded.
+			\item If the interval Hessian is positive definite, $h$ is concave up over the interval $[y]$, and $[y]$ can be narrowed by any appropriate local optimization method.
+		\end{enumerate}
+		\item \textbf{Branch:} If the interval hessian is neither positive- nor negative definite, bisect the interval $[y]$ in each of its dimensions and append the results to $\frS$. This step can add at most $2^{n_y}$ new items to $\frS$.
+		\item Repeat for all remaining items in $\frS$.
+	\end{enumerate}
+\end{algorithm}
+This branch-and-bound algorithm locates all intervals $\left\{[y]^k\right\}$ that contain minimizers of $h(x, y)$ \cite{rallGlobalOptimizationUsing1985, deussenGlobalSearchLocal2020}. The user is able to configure a termination criterion for the interval-narrowing and interval-splitting steps by setting the minimum width of an interval that will be split or narrowed. This directly controls the error in the optimizer's output. The solutions in \Cref{fig:easy-example-solution} and \Cref{fig:complicated-example-solution} were computed with a termination threshold of $\mathrm{width}\left[\ubar y^k, \bar y^k\right] \leq 10^{-8}$.
+
+\section{Time Stepping}
+The trapezoidal rule (a Runge-Kutta scheme of order 2 \cite{butcherNumericalMethodsOrdinary2008}) steps from time step $t^n$ to $t^{n+1}$ via the implicit formulation
+
+% TODO split to two lines...
+\begin{equation}
+	\label{eq:trap-rule}
+	x(t^{n+1}) = \begin{aligned}x(t^n) &+ \frac{\Delta t}{2}(f(x(t^n), y^\star(t^n))\\&+\, f(x(t^{n+1}), y^\star(t^{n+1})))\end{aligned}
+\end{equation}
+Using this integrator requires estimates for $y^\star(t^{n})$ and $y^\star(t^{n+1})$.
+
+\subsection{Local Optimizer Tracking}
+If the time step $\Delta t$ is small enough, the integration step for $x$ can be augmented with $n_y * \card\left(\left\{y^k\right\}\right)$ additional equations that force the values $\left\{y^k\right\}$ at time $t^{n+1}$ to satisfy the first-order optimality conditions:
+\begin{equation}
+	\label{eq:first-order-opt-at-tn}
+	\partial_{y_i}h\left(x(t^{n+1}), y^k_i(t^{n+1})\right) = 0
+\end{equation}
+	
+\eqref{eq:trap-rule} and \eqref{eq:first-order-opt-at-tn} can be combined into one system of equations and solved numerically.
+
+\begin{equation}
+	\label{eq:integrator-with-tracking}
+	\begin{aligned}
+		0 &= -x(t^{n+1}) \begin{aligned}x(t^n) &+ \frac{\Delta t}{2}(f(x(t^n), y^\star(t^n))\\&+\, f(x(t^{n+1}), y^\star(t^{n+1})))\end{aligned}\\
+		0 &= \partial_{y^k_{i}}h(x(t^{n+1}), y_i^k(t^{n+1}))
+	\end{aligned}
+\end{equation}
+
+However, without an explicit treatment of time steps that bracket a jump event, the order of convergence of \textit{any} chosen integrator will be reduced to 1 \cite{mannshardtOnestepMethodsAny1978}.
+
+
+
+Local optimizer tracking allows the solver to avoid expensive calls to global optimization while maintaining an estimate of each local optimizer. The error in this estimation is bounded by $\dot y^k(t)$, and it is corrected by periodically re-running the global optimizer. Re-running the global optimizer is also necessary to correctly identify newly-emerged or vanishing optimizers (see \eqref{eq:complicated-example}).  
+
+\subsection{Jump Event Detection}
+
+Fortunately, explicit treatment of the jump events can restore the order of convergence of the chosen integrator.
+\begin{Definition}
+	\label{def:event-fn}
+	\textbf{(The Event Function)}
+	Between any two local optimizers $y^1, y^2 \in \left\{y^k\right\}$, define
+	\begin{equation*}
+		H(x, y^1, y^2) = h(x, y^1) - h(x, y^2)
+	\end{equation*}
+	with the note that, at any $\tau_j$, an event occurs between $y^1$ and $y^2$ if $H\left(x(\tau_j), y^1, y^2\right) = 0$.
+\end{Definition}
+In order to locate an event, the solver must check the identity of the current global optimizer after \textit{each} time step. If it's changed, a root-finding procedure can be used on the event function to find $\tau_j$.
+
+
+\section{Numerical Experiments}
+\label{section:numerical-experiments}
+The basic capabilities and peculiarities of the solver were tested using a simple example with a known analytic solution, and a more complex example designed to test the robustness of the event correction procedure. 
+
+The solver relies on the templating mechanisms in \texttt{c++}. The Boost Interval library \cite{melquiondBoostIntervalLibrary2022} provides an implementation for intervals of arbitrary real-number-like types.
+
+Linear algebra operations were provided by Eigen\cite{guennebaudEigenV32010}, and automatic differentiation capability was provided by \texttt{dco/c++}\cite{leppkesDerivativeCodeOverloading2016}. For these experiments the solver (written in C++), was compiled using \texttt{-O3 -DNDEBUG} flags.
+\subsection{Performance Testing}
+An analytically-solvable DAEO is
+\begin{equation}
+	\label{eq:the-easy-one}
+	\begin{aligned}
+		x(0) &= 1\\
+		\dot x(t) &= -(2+y^\star(t))x\\
+		\left\{y^k(t)\right\} &= \argmin_y h(x,y)\\
+		h(x, y) &= (1-y^2)^2 - (x-\frac{1}{2})\sin\left(\frac{\pi y}{2}\right) 
+	\end{aligned}
+\end{equation}
+Here, the function $h(x, y)$ admits two local optimizers $\left\{-1, 1\right\}$, with 
+\begin{equation*}
+	y^\star = \begin{cases}
+		-1 & x<\frac{1}{2}\\
+		1 & x \geq \frac{1}{2}
+	\end{cases}
+\end{equation*}
+The solution for the DAEO is then
+\begin{equation}
+	\label{eq:easy-daeo-solution}
+	x(t) = \begin{cases}
+		\exp\left[-3t\right] & t < -\frac{1}{3}\ln\frac{1}{2} \\
+		\exp\left[-t + \frac{2}{3}\ln\frac{1}{2}\right] & t \geq -\frac{1}{3}\ln\frac{1}{2}
+	\end{cases}
+\end{equation}
+The solver should detect exactly one event at $\tau_1 = -\frac{1}{3}\ln\frac{1}{2}$.
+%TODO this is bad. this sucks. I hate it.
+Since there are no constraints on either $x$ or $y$ in \eqref{eq:the-easy-one}, the KKT conditions for this example reduce to
+\begin{equation*}
+	\mathrm{minimize\ in\ } y:\,h\left(x(t), y\right)
+\end{equation*}
+
+A suitable local optimization algorithm will converge to one of the local optimizers. This result may be the global optimizer, but there is no way to know when the jump event occurs without a global optimizer. However, the branch-and-bound algorithm described in \Cref{algo:bnb-ia} finds both local optimizers.
+
+\begin{figure}[tb]
+	\centering
+	\includegraphics[width=0.45\textwidth]{gfx/easy_daeo_solution.pdf}
+	\caption{The solution to \eqref{eq:the-easy-one} as computed by the solver both with and without event correction enabled. $x_{exact}(t)$ plots \eqref{eq:easy-daeo-solution}, and the vertical line is located at $\tau_1$. The data points $x_{ev}(t)$ and $x_{noev}(t)$ show the computed trajectory for $x(t)$ with and without events, respectively.  The event detection procedure generates an extra data point at $t={t_e}$ that lies on the boundary between two of the component IVPs in \eqref{eq:the-easy-one}. $\Delta t$ was set to $0.25$ for this computation.}
+	\label{fig:easy-example-solution}
+\end{figure}
+Figure \ref{fig:easy-example-solution} shows the difference between the solver results with the event detection and correction procedure enabled and without. The detected event adds an extra point into the computed solution, which functions as the initial value for a second DAE that exists from $t_{e} \leq t \leq t_{end}$. By correctly identifying the dynamics of $x(t)$ inside of the first time step from $t_0$ to $t_1$, the second-order convergence of the trapezoidal rule can be recovered.
+
+\begin{figure}[h]
+	\centering
+	\includegraphics[width=0.45\textwidth]{gfx/simple_ex_event_err.pdf}
+	\caption{Event locator error $\abs{t_{e, calculated} - t_{e, exact}}$. The event locator error converges with order $\Delta t^2$ to a user-set tolerance, which is used for every root-finding routine in the solver.}
+	\label{fig:easy-event-location}
+\end{figure}
+The event location procedure converges quickly enough to satisfy the consistency requirements given in \cite{mannshardtOnestepMethodsAny1978}. Consequently, using the event detection and correction procedure will restore the trapezoidal rule to order 2. A user-specified parameter controls the termination criterion for the event-location procedure, which places a strict limit on its accuracy.
+
+\begin{figure}[h]
+	\centering
+	\includegraphics[width=0.45\textwidth]{gfx/easy_daeo_convergence.pdf}
+	\caption{Convergence rates of the solver with (marked in blue, converges with order 2) and without (marked in orange, converges with order 1).}
+	\label{fig:easy-error-improvement}
+\end{figure}
+Figure \ref{fig:easy-error-improvement} shows the order-of-convergence increase due to the event location and simulation procedure. The price of recovering the second-order convergence is the addition of the event-detection procedure. The user may also trigger a search of the optimizer space at specific intervals, which incurs significant computational cost, especially if $n_y > 1$. However, local-optimizer tracking minimizes the number of times the global optimizer needs to be run. If it is known that the total number of optimizers $\left\{y^k\right\}$ is constant, the global optimizer only needs to be run as the beginning, which is the case for \eqref{eq:the-easy-one}.
+
+\begin{figure}[h]
+	\centering
+	\includegraphics[width=0.5\textwidth]{gfx/easy_cost.pdf}
+	\begin{tabularx}{0.5\textwidth}{| >{\centering\arraybackslash}X | >{\raggedleft\arraybackslash}X | >{\raggedleft\arraybackslash}X |}
+		\hline
+		$\Delta t$ & Event Tracking & Always Optimize \\
+		\hline
+		0.25   & 15 ms & 23 ms \\
+		2.5e-2 & 20 ms & 83 ms \\
+		2.5e-3 & 126 ms & 793 ms \\
+		2.5e-4 & 1,051 ms & 7,593 ms \\
+		2.5e-5 & 10,444 ms & 74,874 ms \\
+		2.5e-6 & 109,945 ms & 744,696 ms \\\hline
+	\end{tabularx}
+	\caption{Run time of the solver (ms) compared against the time step size. The cost of global optimization at every time step, even in one dimension, quickly becomes prohibitive as $\Delta t$ decreases. There is little difference between the cost of the solver with event correction enabled or disabled, since the solution to \eqref{eq:the-easy-one} only involves one event correction.}
+	\label{fig:easy-cost-comparison}
+\end{figure}
+Figure \ref{fig:easy-cost-comparison} shows the runtime costs of solving \eqref{eq:the-easy-one} in various configurations. When set to "Only Global Optimization" or "Always Optimize", the solver performs the optimization procedure (\ref{algo:bnb-ia}) in every time step and uses the results to perform event correction. The cost of this procedure scales significantly faster than the cost of the integrator alone. 
+% explain why brancing works the way it does somewhere
+In fact, the cost of the branch-and-bound procedure scales as $2^{n_y}$ (each "branch" step generates $2^{n_y}$ new intervals to search), while solving the local optimizer only scales fast as the cost of solving a linear system of $n_x + n_y\cdot\card\left(\left\{y^k\right\}\right)$ equations. When configured as "No Event Detection", the solver skips the event location procedure, which only saves the cost of one root-finding operation and one integration step.
+
+% TODO Better title.
+\subsection{Robustness Testing} The following example was designed to test the robustness of the solver in a situation where local optimizers emerge and vanish. 
+\begin{equation}
+	\label{eq:complicated-example}
+	\begin{aligned}
+		x(0) &= 1\\
+		\dot x(t) &= y^\star(t)\\
+		\left\{y^k(t)\right\} &= \argmin_{y} h(x, y)\\
+		h(x, y) &= (x-y)^2 + \sin 5y
+	\end{aligned}
+\end{equation}
+This particular objective function $h(x, y)$ has a set of local optimizers $\left\{y^k\right\}$ with a size that depends on the value of $x(t)$. 
+
+\begin{figure}[h]
+	\centering
+	\includegraphics[width=0.45\textwidth]{gfx/hard_daeo_solution.pdf}
+	\includegraphics[width=0.45\textwidth]{gfx/hard_daeo_solution_xdot.pdf}
+	
+	\caption{Results of running the solver on \eqref{eq:complicated-example}. The solver erroneously identifies some events, but corrects on the next time step by returning the correct value. }
+	\label{fig:complicated-example-solution}
+\end{figure}
+
+The user is able to select the Lipshitz constants on $h$ that were derived in \cite{deussenNumericalSimulationDifferentialalgebraic2023}. Correctly setting these coefficients requires some manual tuning, as incorrect values can lead to solutions that are subtly unreasonable (event detection in the wrong time step) or that are obviously incorrect (diverge to $\pm\infty$). Solutions to \eqref{eq:complicated-example} were computed with a minimum jump event size of $1.0\times10^{-4}$. Relaxing this setting any further generates nonsense results for $x(t)$, and reducing it causes the solver to erroneously detect events.
+
+%However, dynamic estimation of the Lipschitz constant is possible by taking the second derivative of the objective function $h(y)$ at each of the optimizers, and estimating the maximum possible optimizer along lines with slope $\partial^2_yh(y)$ that pass through each $y^k$.
+%
+%With this correction in place, the solver no longer detects spurious events. Figure \ref{fig:dynamic-drift} shows the solution.
+%
+%\begin{figure}[h]
+%	\centering
+%	\vspace{10em}
+%	\caption{gamer time.}
+%	\label{fig:dynamic-drift}
+%\end{figure}
+
+%\subsection{$P-T$ Flash}
+%
+%% TODO find or contrive an example that contains an free energy optimizer switch
+%
+%A "flash" is a common chemical process that involves splitting a vapor-liquid feed mixture into a vapor and liquid product, usually by controlling the pressure and temperature inside the flash reactor (or drum). The fraction of produces in the vapor and liquid streams are governed by mass and energy balance equations, with the final configuration determined by the minimum of Gibbs free energy\cite{neufeldOperationsResearchProceedings2020}.
+%
+%A simple two-component flash problem to model the relationship between feed mixture of $A$ and $B$, their respective mole fractions $\chi_A^F$ and $\chi_B^F$, and the analogous quantities in the vapor ($\dot n^v, \chi_A^v, \chi_B^v$) and liquid ($\dot n^\ell, \chi_A^\ell, \chi_B^\ell$) phases is as follows:
+%
+%\begin{equation}
+%	\label{eq:pt-flash}
+%	\partial_t n_A = \dot n^F 
+%\end{equation}
+%
+%A PT flash reactor involves the reaction and conversion of $n$ chemical species in a feed mixture into vapor and liquid output fractions, under constrained pressure and temperature \cite{ritschelAlgorithmGradientbasedDynamic2018}.
+%
+%The plan for this section is to contrive some "reality-adjacent" example with a forcing heat input into a UV or PV flash vessel. Then, we'll be able to demonstrate that local-optimizer tracking works on this very common type of differential equation; i.e. that local optimizer tracking could dynamic optimization or model-based control of chemical reactors. 
+%
+%I'm thinking of choosing a liquid-liquid mixture as the input, simulating some addition of energy, and tuning the numbers so that the pictures look pretty. Ideally, from a technical standpoint, we'd see that the local-optimizer tracking code performs much better than the "always-optimize" code. This will be even more painfully obvious as the optimization problem increases in dimension... it might not even be feasible as-is, since even a two-species reaction requires multiple Lagrange multipliers. 
+%
+%I'll want to duplicate figures \ref{fig:easy-cost-comparison} and \ref{fig:easy-example-solution} to show that this process provides a realistic result.
+%
+%The current difficulty here is that the Hessian of the Lagrangian is always indefinite,so B\&B can't capture the optima. Currently implementing a bordered hessian test and the appropriate behavior around it.
+
+
+
+
+%\begin{figure}[h]
+%	\vspace{10em}
+%	\caption{Comparison of runtime costs of the DAEO solver applied to \eqref{eq:complicated-example}.  A poor estimate of these constants leads to more time steps that need to be treated with the event correction procedure, which increases the computational cost of the solver.}
+%	\label{fig:complicated-runtime-cost}
+%\end{figure}
+
+\section{Conclusions}
+A new DAEO solver was developed to take advantage of the local optimizer tracking and jump event detection techniques presented in \cite{deussenNumericalSimulationDifferentialalgebraic2023}. The solver was tested on example DAEO problems with both fixed- and time-dependent sets of optimizers $\left\{y^k\right\}$, and produces accurate results on both types of problems. However, the solver is very sensitive to parameters chosen by the user, namely, the decision threshold for event detection. The best possible choice for this threshold should never cause the erroneous detection of an event, but the possibility of emerging or vanishing optima makes this choice non-trivial.
+
+Most significantly, the local optimizer tracking technique saves significant computational effort over current sequential methods for solving DAEOs\cite{bieglerNonlinearProgrammingConcepts2010, plochDirectSingleShooting2022, plochMultiscaleDynamicModeling2019}, even if $n_y = 1$. 
+
+\section{Further Work}
+
+In order for the local optimizer tracking and event detection techniques to be relevant solution methods for larger problems ($n_x, n_y > 10$), such as the biorefinery simulation in \cite{plochMultiscaleDynamicModeling2019}, an alternate test for the positive definite-ness of the interval Hessian would have to be developed. Sylvester's Criterion (\ref{def:sylvester}) requires verifying the sign of the interval Hessian's determinant, which can be computed directly for smaller interval matrices. However, for larger interval matrices, directly computing the interval determinant in any reasonable amount of time requires decomposing the matrix, methods for which are developed in \cite{goldsztejnGeneralizedIntervalLU2007, neumaierIntervalMethodsSystems1990a}. It would also be viable to take advantage of the symmetry of the interval Hessian, and directly test its interval eigenvalues \cite{deifIntervalEigenvalueProblem1991}.
+
+Currently, the Lipschitz coefficients and bounds for $\partial_ty^k$ are set by the user, and the solver is very sensitive to these chosen parameters. In some cases, it is feasible to analytically compute the maximum possible optimizer drift, and pass that as a specific parameter. The usefulness of the solver would, however, be improved if it were possible to estimate these parameters during run-time.
+
+% TODO this is very weak, maybe naumann has ideas.
+
+In the broader context of differentiable programming, the improvement of the order of convergence of DAEO solvers to match that of DAE solvers is an important step towards explicit analysis of the sensitivity of solutions to DAEOs to discontinuities in the solution of a global optimization problem. It is now more feasible to study the sensitivity of these solutions to input parameters and the positions of the jump events $t_{e_j}$, which may improve the accuracy and effectiveness of solutions to control problems, such as the UV-flash problem posed in \cite{ritschelAlgorithmGradientbasedDynamic2018}. 
+
+
+\appendix
+\section{Code Reference}
+%% TODO upload and convert project to use AD.hpp
+The code for this project is located on GitHub at
+\href{https://github.com/STCE-at-RWTH/daeo-tracking-solver}{\texttt{STCE-at-RWTH/daeo-tracking-solver}}. 
+
+It also relies on a public fork of Boost Interval developed by the authors, which is referenced via a \texttt{git submodule}.
+
+\newpage
+
+\printbibliography
+\end{document}
+
 % End of ltexpprt.tex 