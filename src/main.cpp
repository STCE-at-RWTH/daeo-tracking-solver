--- conflicted
+++ resolved
@@ -30,12 +30,7 @@
 
     auto h = [](const auto &t, const auto &x, const auto& y, const auto &p) -> auto
     {
-<<<<<<< HEAD
         return pow(p[1] - pow(y, 2), 2)-(x-p[2])*sin(y*p[3]);
-=======
-        using std::numbers::pi;
-        return sin(pi*x[0]*p[0])*pow(p[1]*x[1], 2);
->>>>>>> 97a3d395
     };
 
     BNBSolverSettings<double> settings;
@@ -44,11 +39,7 @@
     settings.MAXITER = 1000;
     settings.MAX_REFINE_ITER = 20;
 
-<<<<<<< HEAD
     using solver_t = LocalOptimaBNBSolver<decltype(h),
-=======
-    using solver_t = LocalOptimaBNBSolver<decltype(obj1),
->>>>>>> 97a3d395
                                           double,
                                           suggested_solver_policies<double>>;
 
@@ -63,27 +54,12 @@
         pi/2
     };
 
-<<<<<<< HEAD
     solver_t solver(h, settings);
     auto results = solver.find_minima(y0, p, true);
     fmt::print("Found {} minima:\n", results.minima_intervals.size());
-    for (auto &ival : results.minima_intervals)
-    {
-        fmt::print("f({::.4e}, {::.2e}) = {:.4e}\n", ival, params1, obj1(ival, p));
-=======
-    solver_t solver(obj1, settings);
-    vector<solver_t::interval_t> x2{
-        {-2, 2}, {-2, 2}
-    };
-    vector<double> params2{
-        1.0, 2.0
-    };
-    auto results = solver.find_minima(x1, params1, true);
-    fmt::print("Found {} minima:\n", results.minima_intervals.size());
-    for (auto &ival : results.minima_intervals)
-    {
-        fmt::print("f({::.4e}, {::.2e}) = {:.4e}\n", ival, params1, obj1(ival, params2));
->>>>>>> 97a3d395
-    }
+    // for (auto &ival : results.minima_intervals)
+    // {
+    //     fmt::print("f({::.4e}, {::.2e}) = {:.4e}\n", ival, p, h(ival, p));
+    // }
     return 0;
 }