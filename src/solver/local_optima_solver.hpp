/**
 * @file local_optima_solver.hpp
 * @author Sasha [fleming@stce.rwth-aachen.de]
 * @brief Implementation of a branch and bound optimizer to find regions
 * containing local optima of f(x; p).
 */
#ifndef _LOCAL_OPTIMA_BNB_HPP // header guard
#define _LOCAL_OPTIMA_BNB_HPP

#include <algorithm>
#include <chrono>
#include <cmath>
#include <limits>
#include <queue>
#include <vector>

#include "Eigen/Dense" // must include Eigen BEFORE dco/c++
#include "boost/numeric/interval.hpp"
#include "dco.hpp"
#include "fmt/format.h"
#include "fmt/ranges.h"

#include "logging.hpp"
#include "objective.hpp"
#include "settings.hpp"
#include "utils/fmt_extensions.hpp"
#include "utils/propagate_dynamic.hpp"
#include "utils/sylvesters_criterion.hpp"

using std::vector;

/**
 * @struct BNBSolverResults
 * @brief Bookkeeping for global information the solver needs to keep track of.
 */
template <typename NUMERIC_T, typename INTERVAL_T, int YDIMS>
struct BNBOptimizerResults {
  /**
   * @brief An upper bound for all local minima. Useful for testing
   * alpha-closeness of local optima, which is an idea Jens mentioned.
   */
  NUMERIC_T optima_upper_bound = std::numeric_limits<NUMERIC_T>::max();

  /**
   * @brief List of intervals that the optimizer definitely determined to
   * contain the desired results.
   */
  vector<Eigen::Vector<INTERVAL_T, YDIMS>> minima_intervals;

  /**
   * @brief List of intervals that tested inconclusive on the hessian test.
   * Other methods are definitely needed to resolve these.
   */
  vector<Eigen::Vector<INTERVAL_T, YDIMS>> hessian_test_inconclusive;
};

template <typename T, typename POLICIES>
bool zero_in_or_absolutely_near(boost::numeric::interval<T, POLICIES> y,
                                T tol) {
  return boost::numeric::zero_in(y) ||
         (fabs(y.lower()) < tol && fabs(y.upper()) < tol);
}

template <typename FN, typename NUMERIC_T = double,
          typename POLICIES = suggested_interval_policies<double>,
          int YDIMS = Eigen::Dynamic, int NPARAMS = Eigen::Dynamic>
class BNBOptimizerBase {
public:
  using interval_t = boost::numeric::interval<NUMERIC_T, POLICIES>;
  using results_t = BNBOptimizerResults<NUMERIC_T, interval_t, YDIMS>;
  /**
   * @brief Eigen::Vector type of the search arguments y
   */
  using y_t = Eigen::Vector<NUMERIC_T, YDIMS>;

  /**
   * @brief Eigen::Vector type of the parameter vector p
   */
  using params_t = Eigen::Vector<NUMERIC_T, NPARAMS>;

  /**
   * @brief Eigen::Vector type of intervals for the search arguments y
   */
  using y_interval_t = Eigen::Vector<interval_t, YDIMS>;

  /**
   * @brief Eigen::Matrix type of the Hessian of h(...) w.r.t y
   */
  using y_hessian_t = Eigen::Matrix<NUMERIC_T, YDIMS, YDIMS>;

  /**
   * @brief Eigen::Matrix type of the Hessian of h(...) w.r.t y as an interval
   * type
   */
  using y_hessian_interval_t = Eigen::Matrix<interval_t, YDIMS, YDIMS>;

  /**
   *@brief Settings for this solver.
   */
  BNBOptimizerSettings<NUMERIC_T> const settings;

  BNBOptimizerBase(FN const &t_objective,
                   BNBOptimizerSettings<NUMERIC_T> const &t_settings,
                   y_interval_t const &t_domain)
      : settings{t_settings}, m_search_domain{t_domain}, m_objective{
                                                             t_objective} {};

  inline void set_search_domain(y_interval_t const &t_new_domain) {
    m_search_domain = t_new_domain;
  }

  /**
   * @brief Find minima in @c y of @c h(t,x,y;p) using the set search domain.
   * @param[in] t
   * @param[in] x
   * @param[in] params
   * @param[in] only_global Should only the global maximum be found?
   * @returns Solver results struct.
   */
  results_t find_minima_at(NUMERIC_T t, NUMERIC_T x, params_t const &params) {
    std::queue<y_interval_t> workq;
    workq.push(m_search_domain);
    size_t i = 0;
    BNBOptimizerLogger logger("bnb_minimizer_log");
    auto comp_start = std::chrono::high_resolution_clock::now();
    if (settings.LOGGING_ENABLED) {
      logger.log_computation_begin(comp_start, i, workq.front());
    }
    results_t sresults;
    // we could do this with OpenMP tasks for EASY speedup.
    while (!workq.empty() && i < settings.MAXITER) {
      y_interval_t y_i(std::move(workq.front()));
      workq.pop();
      // std::queue has no push_range on my GCC
      vector<y_interval_t> new_work =
          process_interval(i, t, x, y_i, params, sresults, logger);
      // consume the vector of new intervals
      for (auto &y : new_work) {
        workq.push(std::move(y));
      }
      // if (i % 100 == 0) {
      //   fmt::println("Iteration {:d}, work q size {:d}", i, workq.size());
      // }
      i++;
    }

    // one last check for the global.
    // am I saving any work with this? TBD.
    if (settings.MODE == FIND_ONLY_GLOBAL_MINIMIZER) {
      filter_global_from_results(sresults, t, x, params);
    }

    auto comp_end = std::chrono::high_resolution_clock::now();
    if (settings.LOGGING_ENABLED) {
      logger.log_computation_end(comp_end, i, sresults.minima_intervals.size());
    }
    return sresults;
  }

protected:
  y_interval_t m_search_domain;

  virtual vector<y_interval_t>
  process_interval(size_t tasknum, NUMERIC_T t, NUMERIC_T x,
                   y_interval_t const &y_i, params_t const &params,
                   results_t &sresults, BNBOptimizerLogger &logger) = 0;

  /**
   * @brief Reduce @c sresults.minima_intervals to only contain the global
   * minimum.
   * @param[inout] sresults The results struct to filter for the global minimum.
   *
   */
  void filter_global_from_results(results_t &sresults, NUMERIC_T t, NUMERIC_T x,
                                  params_t const &params) {
    vector<y_interval_t> res;
    NUMERIC_T h_max = std::numeric_limits<NUMERIC_T>::max();
    interval_t h;
    size_t i_star = 0;
    for (size_t i = 0; i < sresults.minima_intervals.size(); i++) {
      h = m_objective.value(t, x, sresults.minima_intervals[i], params);
      if (h.upper() < h_max) {
        h_max = h.upper();
        i_star = i;
      }
    }
    res.push_back(sresults.minima_intervals[i_star]);
    sresults.minima_intervals = std::move(res);
  }
  /**
   * @brief The objective function h(t, x, y; p) of which to find the minima.
   */
  DAEOWrappedFunction<FN, NUMERIC_T, interval_t, YDIMS, NPARAMS> m_objective;

  /**
   * @brief Check if the width of each dimension of @c y_i is smaller than the
   * prescribed tolerance.
   */
  vector<bool> measure_convergence(y_interval_t const &y_i) {
    vector<bool> dims_converged(y_i.rows(), true);
    for (int k = 0; k < y_i.rows(); k++) {
      dims_converged[k] = (boost::numeric::width(y_i(k)) <= settings.TOL_Y ||
                           (y_i(k).lower() == 0 && y_i(k).upper() == 0));
    }
    return dims_converged;
  }

  /**
   * @brief Check that all of the dimensions in @c y_i are are smaller than the
   * user-specified tolerance.
   */
  OptimizerTestCode convergence_test(y_interval_t const &y_i) {
    if (std::all_of(y_i.begin(), y_i.end(), [TOL = (settings.TOL_Y)](auto y) {
          return (boost::numeric::width(y) <= TOL ||
                  (y.lower() == 0 && y.upper() == 0));
        })) {
      return CONVERGENCE_TEST_PASS;
    }
    return CONVERGENCE_TEST_INCONCLUSIVE;
  }

  /**
   * @brief Check if all dimensions have converged to less than the
   * user-specified tolerance.
   */
  OptimizerTestCode convergence_test(vector<bool> const &dims_converged) {
    if (std::all_of(dims_converged.begin(), dims_converged.end(),
                    [](auto v) { return v; })) {
      return CONVERGENCE_TEST_PASS;
    }
    return CONVERGENCE_TEST_INCONCLUSIVE;
  }

  /**
   *@brief Test if the interval gradient contains zero.
   */
  OptimizerTestCode gradient_test(y_interval_t const &dhdy) {
    bool grad_pass = std::all_of(dhdy.begin(), dhdy.end(), [](interval_t ival) {
      return boost::numeric::zero_in(ival);
    });

    if (grad_pass) {
      return GRADIENT_TEST_PASS;
    }
    return GRADIENT_TEST_FAIL;
  }

  /**
   * @brief check the hessian for positive- or negative-definite-ness.
   * @param[in] d2hdy2
   */
  OptimizerTestCode hessian_test(y_hessian_interval_t const &d2hdy2) {
    if (leading_minors_positive(d2hdy2)) {
      return HESSIAN_TEST_LOCAL_MIN;
    } else if (leading_minors_alternate(d2hdy2)) {
      return HESSIAN_TEST_LOCAL_MAX;
    }
    return HESSIAN_MAYBE_INDEFINITE;
  }

<<<<<<< HEAD
=======
  OptimizerTestCode bordered_hessian_test(y_hessian_interval_t const &d2hdy2) {
    const size_t m = settings.NUM_EQUALITY_CONSTRAINTS;
    if ((m & 1) && leading_minors_negative(d2hdy2, m)) {
      // hessian test is "backwards", since we are testing an odd-order
      // submatrix
      return HESSIAN_TEST_LOCAL_MIN;
    } else if (leading_minors_positive(d2hdy2, m)) {
      // hessian test is regular style
      return HESSIAN_TEST_LOCAL_MIN;
    } else if (leading_minors_alternate(d2hdy2, m)) {
      return HESSIAN_TEST_LOCAL_MAX;
    }
    return HESSIAN_MAYBE_INDEFINITE;
  }

  vector<y_interval_t> finalize_minimizers_no_value_test(
      NUMERIC_T t, NUMERIC_T x, y_interval_t const &y_i, params_t const &params,
      vector<bool> &dims_converged, size_t &result_code,
      results_t &sresults) {
    vector<y_interval_t> candidate_intervals;

    if ((result_code & GRADIENT_TEST_FAIL) |
        (result_code & HESSIAN_TEST_LOCAL_MAX)) {
      // gradient test OR hessian test failed
      // do nothing :)
    } else if (result_code & HESSIAN_TEST_LOCAL_MIN) {
      // gradient test and hessian test passed!
      // hessian is SPD -> h(x) on interval is convex
      y_interval_t y_res =
          narrow_via_bisection(t, x, y_i, params, dims_converged);
      sresults.minima_intervals.push_back(y_res);
      result_code |= CONVERGENCE_TEST_PASS;
    } else if (result_code & CONVERGENCE_TEST_PASS) {
      // gradient contains zero, hessian test is inconclusive,
      // but interval cannot be divided, so we save it for use later
      // if we want to try to analyze these intervals in more detail.
      sresults.hessian_test_inconclusive.push_back(y_i);
    } else {
      // gradient contains zero, hessian test is inconclusive,
      // but the interval CAN be divided
      // therefore, we choose to bisect the interval and
      // continue the search.
      candidate_intervals = bisect_interval(t, x, y_i, params, dims_converged);
    }
    return candidate_intervals;
  }

  vector<y_interval_t> finalize_minimizers_with_value_test(
      NUMERIC_T t, NUMERIC_T x, y_interval_t const &y_i, params_t const &params,
      vector<bool> &dims_converged, size_t &result_code, results_t &sresults) {
    vector<y_interval_t> candidate_intervals;
    if ((result_code & GRADIENT_TEST_FAIL) |
        (result_code & HESSIAN_TEST_LOCAL_MAX)) {
      // gradient test OR hessian test failed
      // do nothing :)
    } else if ((result_code & HESSIAN_TEST_LOCAL_MIN)) {
      // gradient test and hessian test passed!
      // hessian is SPD -> h(x) on interval is convex
      y_interval_t y_res =
          narrow_via_bisection(t, x, y_i, params, dims_converged);
      result_code |= CONVERGENCE_TEST_PASS;
      // we need to narrow and update the bounds
      interval_t h_res = m_objective.value(t, x, y_i, params);
      if (h_res.lower() >= sresults.optima_upper_bound) {
        result_code |= VALUE_TEST_FAIL;
      } else {
        sresults.minima_intervals.push_back(y_res);
      }
    } else if (result_code & CONVERGENCE_TEST_PASS) {
      // gradient contains zero, hessian test is inconclusive,
      // but interval cannot be divided, so we save it for use later
      // if we want to try to analyze these intervals in more detail.
      sresults.hessian_test_inconclusive.push_back(y_i);
    } else {
      // gradient contains zero, hessian test is inconclusive,
      // but the interval CAN be divided
      // therefore, we choose to bisect the interval and
      // continue the search.
      candidate_intervals = bisect_interval(t, x, y_i, params, dims_converged);
    }
    return candidate_intervals;
  }
>>>>>>> 3d8f5599
  /**
   * @brief Bisects the n-dimensional range @c x in each dimension that is not
   * flagged in @c dims_converged. Additionally performs a gradient check at the
   * bisection point and discards the LEFT interval if a bisection happened
   * exactly on the optimizer point.
   * @returns @c vector of n-dimensional intervals post-split
   */
  vector<y_interval_t> bisect_interval(NUMERIC_T t, NUMERIC_T x,
                                       y_interval_t const &y, params_t const &p,
                                       vector<bool> const &dims_converged) {
    vector<y_interval_t> res;
    res.emplace_back(y.rows());
    res[0] = y;
    for (int i = 0; i < y.rows(); i++) {
      if (dims_converged[i]) {
        continue;
      }
      size_t result_size = res.size();
      NUMERIC_T split_point = boost::numeric::median(y(i));
      for (size_t j = 0; j < result_size; j++) {
        y_interval_t splitting_plane = res[j];
        splitting_plane(i).assign(split_point, split_point);
        y_interval_t grad = m_objective.grad_y(t, x, splitting_plane, p);
        if (zero_in_or_absolutely_near(grad(i), this->settings.TOL_Y)) {
          // capture the splitting plane in an interval smaller than TOL
          NUMERIC_T cut_L = (split_point + res[j](i).lower()) / 2;
          NUMERIC_T cut_R = (split_point + res[j](i).upper()) / 2;
          res.emplace_back(y.rows());
          res.back() = res[j];
          res.back()(i).assign(cut_L, cut_R);
          // add the right side to the end of the result vector
          res.emplace_back(y.rows());
          res.back() = res[j];
          res.back()(i).assign(cut_R, y(i).upper());
          // update res[j] to be the left side
          res[j](i).assign(res[j](i).lower(), cut_L);
        } else {
          // add the right side to the end of the result vector
          res.emplace_back(y.rows());
          res.back() = res[j];
          res.back()(i).assign(split_point, y(i).upper());
          // update res[j] to be the left side
          res[j](i).assign(res[j](i).lower(), split_point);
        }
      }
    }
    return res;
  }

  /**
   * @brief Shrink an interval via bisection.
   */
  y_interval_t narrow_via_bisection(NUMERIC_T t, NUMERIC_T x,
                                    y_interval_t const &y_in,
                                    params_t const &params,
                                    vector<bool> &dims_converged) {
    y_interval_t y(y_in);
    y_t y_m(y.rows());
    y_t gradient_y_m(y.rows());

    size_t iteration = 0;
    while (iteration < this->settings.MAX_REFINE_ITER) {
      if (std::all_of(dims_converged.begin(), dims_converged.end(),
                      [](bool b) -> bool { return b; })) {
        break;
      }
      y_m = y.unaryExpr([](auto ival) { return boost::numeric::median(ival); });
      gradient_y_m = m_objective.grad_y(t, x, y_m, params);
      for (int i = 0; i < y.size(); i++) {
        if (!dims_converged[i]) {
          // increasing at midpoint -> minimum is to the left of midpoint
          if (gradient_y_m(i) > 0) {
            y(i) = interval_t(y[i].lower(), y_m[i]);
          } else {
            y(i) = interval_t(y_m[i], y[i].upper());
          }
        }
        dims_converged[i] = boost::numeric::width(y(i)) <= this->settings.TOL_Y;
      }
      iteration++;
    }
    return y;
  }
};

/**
 * @class BNBOptimizer
 * @brief Finds regions containing local minima of h(t, x, y; p)
 * @tparam OBJECTIVE_T Type of the objective function.
 * @tparam NUMERIC_T Type of the parameters to h(t, x, y; p).
 * @tparam YDIMS Size of the search space y
 * @tparam NPARAMS Size of the parameter vector p
 */
template <typename OBJECTIVE_T, typename NUMERIC_T = double,
          typename POLICIES = suggested_interval_policies<double>,
          int YDIMS = Eigen::Dynamic, int NPARAMS = Eigen::Dynamic>
class BNBOptimizer : public BNBOptimizerBase<OBJECTIVE_T, NUMERIC_T, POLICIES,
                                             YDIMS, NPARAMS> {

public:
  using base_t =
      BNBOptimizerBase<OBJECTIVE_T, NUMERIC_T, POLICIES, YDIMS, NPARAMS>;
  using interval_t = typename base_t::interval_t;
  using results_t = typename base_t::results_t;
  using y_t = typename base_t::y_t;
  using y_interval_t = typename base_t::y_interval_t;
  using params_t = typename base_t::params_t;
  using y_hessian_t = typename base_t::y_hessian_t;
  using y_hessian_interval_t = typename base_t::y_hessian_interval_t;

public:
  /**
   * @brief Initialize the solver with an objective function and settings.
   */
  BNBOptimizer(OBJECTIVE_T const &t_objective,
               BNBOptimizerSettings<NUMERIC_T> const &t_settings,
               y_interval_t const &t_domain)
      : BNBOptimizerBase<OBJECTIVE_T, NUMERIC_T, POLICIES, YDIMS, NPARAMS>(
            t_objective, t_settings, t_domain) {}

protected:
  /**
   * @brief Process an interval `y` and try to refine it via B&B.
   * @param[in] tasknum
   * @param[in] t
   * @param[in] x
   * @param[in] y
   * @param[in] params
   * @param[inout] sresults reference to the global optimizer status
   * @param[in] logger
   * @returns Vector of intervals to be added to the work queue.
   * @details
   */
  vector<y_interval_t> process_interval(size_t tasknum, NUMERIC_T t,
                                        NUMERIC_T x, y_interval_t const &y_i,
                                        params_t const &params,
                                        results_t &sresults,
                                        BNBOptimizerLogger &logger) override {
    using clock = std::chrono::high_resolution_clock;
    if (this->settings.LOGGING_ENABLED) {
      logger.log_task_begin(clock::now(), tasknum, y_i);
    }

    std::vector<bool> dims_converged = this->measure_convergence(y_i);
    size_t result_code = this->convergence_test(dims_converged);

    // value test
    interval_t h(this->m_objective.value(t, x, y_i, params));
    // fails if the lower end of the interval is larger than global upper bound
    // we update the global upper bound if the upper end of the interval is less
    // than the global optimum bound we only mark failures here, and we could
    // bail at this point, if we wished.
    // TODO bail early and avoid derivative tests
    if (sresults.optima_upper_bound < h.lower()) {
      result_code |= VALUE_TEST_FAIL;
    } else if (h.upper() < sresults.optima_upper_bound) {
      sresults.optima_upper_bound = h.upper();
    }

    // first derivative test
    // fails if it is not possible for the gradient to be zero inside the
    // interval y
    y_interval_t dhdy(this->m_objective.grad_y(t, x, y_i, params));
    result_code |= this->gradient_test(dhdy);

    // return early! hacked together, but...
    if (result_code & GRADIENT_TEST_FAIL) {
      if (this->settings.LOGGING_ENABLED) {
        logger.log_task_complete(clock::now(), tasknum, y_i, result_code);
      }
      return {};
    }

    // second derivative test
    y_hessian_interval_t d2hdy2(this->m_objective.hess_y(t, x, y_i, params));
    result_code |= this->hessian_test(d2hdy2);

    if (this->settings.LOGGING_ENABLED) {
      logger.log_all_tests(clock::now(), tasknum, result_code, y_i, h, dhdy,
                           d2hdy2.rowwise(), dims_converged);
    }
    // take actions based upon test results.
    vector<y_interval_t> candidate_intervals = finalize_minimizer_candidates(
        t, x, y_i, params, dims_converged, result_code, sresults);

    if (this->settings.LOGGING_ENABLED) {
      logger.log_task_complete(clock::now(), tasknum, y_i, result_code);
    }
    // return any generated work
    return candidate_intervals;
  }

  vector<y_interval_t> finalize_minimizer_candidates(
      NUMERIC_T t, NUMERIC_T x, y_interval_t const &y_i, params_t const &params,
      vector<bool> &dims_converged, size_t &result_code, results_t &sresults) {
    vector<y_interval_t> candidate_intervals;
    if (this->settings.MODE == FIND_ONLY_GLOBAL_MINIMIZER &&
        (result_code & VALUE_TEST_FAIL)) {
      // if only searching for the global and the value test has been failed
      // do nothing :)
    } else if (result_code & (GRADIENT_TEST_FAIL | HESSIAN_TEST_LOCAL_MAX)) {
      // gradient test OR hessian test failed
      // do nothing :)
    } else if (result_code & HESSIAN_TEST_LOCAL_MIN) {
      // gradient test and hessian test passed!
      // hessian is SPD -> h(x) on interval is convex
      y_interval_t y_res =
          this->narrow_via_bisection(t, x, y_i, params, dims_converged);

      result_code |= CONVERGENCE_TEST_PASS;
      if (this->settings.MODE == FIND_ONLY_GLOBAL_MINIMIZER) {
        // if we are searching for ONLY the global minimizer
        // we need to repeat the value test!
        interval_t h_res = this->m_objective.value(t, x, y_i, params);
        if (h_res.lower() >= sresults.optima_upper_bound) {
          result_code |= VALUE_TEST_FAIL;
        } else {
          sresults.minima_intervals.push_back(y_res);
        }
      } else {
        sresults.minima_intervals.push_back(y_res);
      }
    } else if (result_code & CONVERGENCE_TEST_PASS) {
      // gradient contains zero, hessian test is inconclusive,
      // but interval cannot be divided, so we save it for use later
      // if we want to try to analyze these intervals in more detail.
      sresults.hessian_test_inconclusive.push_back(y_i);
    } else {
      // gradient contains zero, hessian test is inconclusive,
      // but the interval CAN be divided
      // therefore, we choose to bisect the interval and
      // continue the search.
      candidate_intervals =
          this->bisect_interval(t, x, y_i, params, dims_converged);
    }
    return candidate_intervals;
  }
};

// IDEA
// we only really care about the behavior behind operator()
// could we do something like this and then use L(...) to verify the hessian
// test? could be worth a look!
template <typename F, typename G> struct constraint_detail {
  F f;
  G g;
  template <typename T, typename X, typename Y, int YDIMS, int PDIMS>
  auto L(T t, X x, Eigen::Vector<Y, YDIMS> const &y,
         Eigen::Vector<T, PDIMS> const &p) const {
    Eigen::Vector<Y, propagate_dynamic_v<YDIMS, YDIMS - 1>> y_slice(y.rows() -
                                                                    1);
    y_slice = y(Eigen::seq(1, Eigen::last));
    return f(t, x, y_slice, p) + y(0) * g(t, x, y_slice, p);
  }

  template <typename T, typename X, typename Y, int YDIMS, int PDIMS>
  auto norm_dLdy(T t, X x, Eigen::Vector<Y, YDIMS> const &y,
                Eigen::Vector<T, PDIMS> const &p) const {
    // using res_t = decltype(L(t, x, y, p));
    using dco_mode_t = dco::gt1s<Y>;
    using active_t = typename dco_mode_t::type;
    Eigen::Vector<active_t, YDIMS> y_active(y.rows());
    for (size_t i = 0; i < y.rows(); i++) {
      dco::value(y_active(i)) = y(i);
    }
    // "why" does this work?!
    Eigen::Vector<Y, YDIMS> res(y.rows());
    for (size_t i = 1; i < y.rows(); i++) {
      dco::derivative(y_active(i)) = 1.0;
      active_t L_val = L(t, x, y_active, p);
      res(i) = pow(dco::derivative(L_val), 2);
      dco::derivative(y_active(i)) = 0;
    }
    return res.sum();
  }

  template <typename T, typename X, typename Y, int YDIMS, int PDIMS>
  auto operator()(T t, X x, Eigen::Vector<Y, YDIMS> const &y,
                  Eigen::Vector<T, PDIMS> const &p) const {
    return norm_dLdy(t, x, y, p);
  }
};

template <typename OBJECTIVE, typename CONSTRAINT, typename NUMERIC_T = double,
          typename POLICIES = suggested_interval_policies<NUMERIC_T>,
          int YDIMS = Eigen::Dynamic, int NPARAMS = Eigen::Dynamic>
class ConstrainedBNBOptimizer
    : public BNBOptimizerBase<constraint_detail<OBJECTIVE, CONSTRAINT>,
                              NUMERIC_T, POLICIES,
                              propagate_dynamic_v<YDIMS, YDIMS + 1>, NPARAMS> {
public:
  using base_t =
      BNBOptimizerBase<constraint_detail<OBJECTIVE, CONSTRAINT>, NUMERIC_T,
                       POLICIES, propagate_dynamic_v<YDIMS, YDIMS + 1>,
                       NPARAMS>;
  using interval_t = typename base_t::interval_t;
  using results_t = typename base_t::results_t;
  using y_t = typename base_t::y_t;
  using y_interval_t = typename base_t::y_interval_t;
  using params_t = typename base_t::params_t;
  using y_hessian_t = typename base_t::y_hessian_t;
  using y_hessian_interval_t = typename base_t::y_hessian_interval_t;

public:
  constraint_detail<OBJECTIVE, CONSTRAINT> m_constrained_objective;

public:
  ConstrainedBNBOptimizer(OBJECTIVE const &f, CONSTRAINT const &g,
                          BNBOptimizerSettings<NUMERIC_T> const &t_settings,
                          y_interval_t const &t_domain)
      : base_t(constraint_detail<OBJECTIVE, CONSTRAINT>{f, g}, t_settings,
               t_domain) {}

protected:
  vector<y_interval_t> process_interval(size_t tasknum, NUMERIC_T t,
                                        NUMERIC_T x, y_interval_t const &y_i,
                                        params_t const &params,
                                        results_t &sresults,
                                        BNBOptimizerLogger &logger) override {
    using clock = std::chrono::high_resolution_clock;
    if (this->settings.LOGGING_ENABLED) {
      logger.log_task_begin(clock::now(), tasknum, y_i);
    }
    // convergence test
    std::vector<bool> dims_converged = this->measure_convergence(y_i);
    size_t result_code = this->convergence_test(dims_converged);

    // constraint test
    result_code |= constraint_feasibility_test(t, x, y_i, params);
    // return early if constraint infeasible.
    if (result_code & CONSTRAINT_INFEASIBLE) {
      // fmt::println("constraint value {:.4e} failed for \n{::.4e}",
      //              m_constrained_objective.g(
      //                  t, x, y_i(Eigen::seq(1, Eigen::last)), params),
      //              y_i);
      if (this->settings.LOGGING_ENABLED) {
        logger.log_task_complete(clock::now(), tasknum, y_i, result_code);
      }
      return {};
    }

    // value test
    interval_t h(this->m_objective.value(t, x, y_i, params));
    // fails if the lower end of the interval is larger than global upper bound
    // we update the global upper bound if the upper end of the interval is less
    // than the global optimum bound we only mark failures here, and we could
    // bail at this point, if we wished.
    // TODO bail early and avoid derivative tests
    if (sresults.optima_upper_bound < h.lower()) {
      result_code |= VALUE_TEST_FAIL;
    } else if (h.upper() < sresults.optima_upper_bound) {
      sresults.optima_upper_bound = h.upper();
    }

    // first derivative test
    // fails if it is not possible for the gradient to be zero inside the
    // interval y
    y_interval_t dhdy(this->m_objective.grad_y(t, x, y_i, params));
    result_code |= this->gradient_test(dhdy);

    // return early! hacked together, but...
    if (result_code & GRADIENT_TEST_FAIL) {
      if (this->settings.LOGGING_ENABLED) {
        logger.log_task_complete(clock::now(), tasknum, y_i, result_code);
      }
      return {};
    }

    // second derivative test
    y_hessian_interval_t d2hdy2(this->m_objective.hess_y(t, x, y_i, params));
    result_code |= this->hessian_test(d2hdy2);

    if (this->settings.LOGGING_ENABLED) {
      logger.log_all_tests(clock::now(), tasknum, result_code, y_i, h, dhdy,
                           d2hdy2.rowwise(), dims_converged);
    }
    // take actions based upon test results.
    vector<y_interval_t> candidate_intervals = finalize_minimizer_candidates(
        t, x, y_i, params, dims_converged, result_code, sresults);

    if (this->settings.LOGGING_ENABLED) {
      logger.log_task_complete(clock::now(), tasknum, y_i, result_code);
    }
    // return any generated work
    return candidate_intervals;
  }

  OptimizerTestCode constraint_feasibility_test(NUMERIC_T t, NUMERIC_T x,
                                                y_interval_t const &y,
                                                params_t const &p) {
    if (boost::numeric::zero_in(m_constrained_objective.g(
            t, x, y(Eigen::seq(1, Eigen::last)), p))) {
      return CONSTRAINT_FEASIBLE;
    }
    return CONSTRAINT_INFEASIBLE;
  }

  vector<y_interval_t> finalize_minimizer_candidates(
      NUMERIC_T t, NUMERIC_T x, y_interval_t const &y_i, params_t const &params,
      vector<bool> &dims_converged, size_t &result_code, results_t &sresults) {
    vector<y_interval_t> candidate_intervals;
    if (this->settings.MODE == FIND_ONLY_GLOBAL_MINIMIZER &&
        (result_code & VALUE_TEST_FAIL)) {
      // if only searching for the global and the value test has been failed
      // do nothing :)
    } else if (result_code & (GRADIENT_TEST_FAIL | HESSIAN_TEST_LOCAL_MAX)) {
      // gradient test OR hessian test failed
      // do nothing :)
    } else if (result_code & HESSIAN_TEST_LOCAL_MIN) {
      // gradient test and hessian test passed!
      // hessian is SPD -> h(x) on interval is convex
      y_interval_t y_res =
          this->narrow_via_bisection(t, x, y_i, params, dims_converged);
      result_code |= CONVERGENCE_TEST_PASS;
      // do we need to repeat the test here?
      if (this->settings.MODE == FIND_ONLY_GLOBAL_MINIMIZER) {
        // if we are searching for ONLY the global minimizer
        // we need to repeat the value test!
        interval_t h_res = this->m_objective.value(t, x, y_i, params);
        if (h_res.lower() >= sresults.optima_upper_bound) {
          result_code |= VALUE_TEST_FAIL;
        } else {
          sresults.minima_intervals.push_back(y_res);
        }
      } else {
        sresults.minima_intervals.push_back(y_res);
      }
    } else if (result_code & CONVERGENCE_TEST_PASS) {
      // gradient contains zero, hessian test is inconclusive,
      // but interval cannot be divided, so we save it for use later
      // if we want to try to analyze these intervals in more detail.
      sresults.hessian_test_inconclusive.push_back(y_i);
    } else {
      // gradient contains zero, hessian test is inconclusive,
      // but the interval CAN be divided
      // therefore, we choose to bisect the interval and
      // continue the search.
      candidate_intervals =
          this->bisect_interval(t, x, y_i, params, dims_converged);
    }
    return candidate_intervals;
  }
};

#endif // header guard<|MERGE_RESOLUTION|>--- conflicted
+++ resolved
@@ -258,8 +258,6 @@
     return HESSIAN_MAYBE_INDEFINITE;
   }
 
-<<<<<<< HEAD
-=======
   OptimizerTestCode bordered_hessian_test(y_hessian_interval_t const &d2hdy2) {
     const size_t m = settings.NUM_EQUALITY_CONSTRAINTS;
     if ((m & 1) && leading_minors_negative(d2hdy2, m)) {
@@ -342,7 +340,6 @@
     }
     return candidate_intervals;
   }
->>>>>>> 3d8f5599
   /**
    * @brief Bisects the n-dimensional range @c x in each dimension that is not
    * flagged in @c dims_converged. Additionally performs a gradient check at the
