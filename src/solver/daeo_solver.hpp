--- conflicted
+++ resolved
@@ -137,11 +137,7 @@
       // we have not found an event in this time step (yet).
       bool event_found = false;
       next = integrate_daeo(current, dt, params);
-<<<<<<< HEAD
       if (iterations_since_search == m_settings.SEARCH_FREQUENCY) {
-=======
-      if (iterations_since_search == settings.SEARCH_FREQUENCY) {
->>>>>>> 3d8f5599
         opt_res = m_optimizer.find_minima_at(next.t, next.x, params);
         if (opt_res.minima_intervals.size() == 0) {
           fmt::println("*** SCREAMING CRYING VOMITING ON THE FLOOR iter={:d}***", iter);
@@ -171,21 +167,9 @@
           if (m_settings.LINEARIZE_OPTIMIZER_DRIFT) {
             vector<NUMERIC_T> neighborhoods(from_opt.n_local_optima());
             std::transform(
-<<<<<<< HEAD
                 from_opt.y.begin(), from_opt.y.end(),
                 neighborhoods.begin(), [&](const auto &y) -> auto{
                   return drift(from_opt.t, from_opt.x, y, params);
-=======
-                from_opt.y.begin(), from_opt.y.end(), neighborhoods.begin(),
-                [&h = (this->m_objective), t = next.t, x = next.x, &p = params,
-                 &settings = (this->settings)](y_t y) -> NUMERIC_T {
-                  y_t dhdy = h.grad_y(t, x, y, p);
-                  // take one newton step
-                  y_t to_zero = dhdy.binaryExpr(
-                      y, [](auto dy, auto y_i) -> auto{ return y_i / dy; });
-                  // scale by appropraite setting
-                  return to_zero.norm() * settings.EVENT_DRIFT_COEFF;
->>>>>>> 3d8f5599
                 });
             next = correct_optimizer_permutation(from_opt, next, neighborhoods);
           } else {
@@ -239,13 +223,7 @@
       // as long as the lost/gained optimizers are _not_ the global optimizer
       // at either end of the time step, this could be relaxed.
 
-<<<<<<< HEAD
       if (m_settings.EVENT_DETECTION_AND_CORRECTION && event_found) {
-        fmt::println("  Detected global optimzer switch between (t={:.6e}, "
-                     "y={::.4e}) and (t={:.6e}, y={::.4e})",
-                     current.t, current.y_star(), next.t, next.y_star());
-=======
-      if (settings.EVENT_DETECTION_AND_CORRECTION && event_found) {
         fmt::println(
             "  Detected global optimzer switch between (t={:.6e}, "
             "y={::.4e}, h={:.4e}) and (t={:.6e}, y={::.4e}, h={:.4e})",
@@ -253,7 +231,6 @@
             m_objective.value(current.t, current.x, current.y_star(), params),
             next.t, next.y_star(),
             m_objective.value(next.t, next.x, next.y_star(), params));
->>>>>>> 3d8f5599
         fmt::println("    Jump size is {:.6e}",
                      (current.y_star() - next.y_star()).norm());
 
@@ -262,35 +239,6 @@
 
         fmt::println("    Event at t={:.6e}, x={:.4e}", computed_event.t,
                      computed_event.x);
-<<<<<<< HEAD
-        NUMERIC_T dt_event = computed_event.t - current.t;
-        if (m_settings.LOGGING_ENABLED) {
-          dy = compute_dy(current.y, computed_event.y);
-          logger.log_event_correction(
-              clock::now(), iter, computed_event.t, dt_event, computed_event.x,
-              computed_event.x - current.x, computed_event.y, dy,
-              computed_event.i_star);
-        }
-        // complete time step from event back to the grid.
-        NUMERIC_T dt_grid = dt - dt_event;
-        // project optimizers forward by integrating to event time
-        solution_state_t at_event = integrate_daeo(current, dt_event, params);
-        // update the relevant optimizers to the event
-        // i.e. current global optimizer -> computed event's former global
-        // optimizer and new global optimizer -> computed event's new global
-        // optimizer these copies should be meaningless, since the integration
-        // step is the same...
-        at_event.y[current.i_star] = computed_event.y[0];
-        at_event.y[next.i_star] = computed_event.y[1];
-        at_event.i_star = next.i_star;
-        next = integrate_daeo(computed_event, dt_grid, params);
-      }
-      // we don't need to handle events, we can move on.
-      if (m_settings.LOGGING_ENABLED) {
-        dy = compute_dy(current.y, next.y);
-        logger.log_time_step(clock::now(), iter, next.t, dt, next.x,
-                             next.x - current.x, next.y, dy, next.i_star);
-=======
 
         // check if the event search actually yielded any change
         // by checking if the optimizer has shifted.
@@ -298,7 +246,7 @@
           // event was a misfire, something went wrong
           // unsure how this would happen, but it seems to quite often
           next.i_star = current.i_star;
-          if (settings.LOGGING_ENABLED) {
+          if (m_settings.LOGGING_ENABLED) {
             dy = compute_dy(current.y, next.y);
             logger.log_time_step(clock::now(), iter, next.t, dt, next.x,
                                  next.x - current.x, next.y, dy, next.i_star);
@@ -318,14 +266,14 @@
           // at_event.y[next.i_star] == computed_event.y[1];
           // which means we can just do this
           at_event.i_star = next.i_star;
-          if (settings.LOGGING_ENABLED) {
+          if (m_settings.LOGGING_ENABLED) {
             dy = compute_dy(current.y, at_event.y);
             logger.log_event_correction(
                 clock::now(), iter, at_event.t, dt_event, at_event.x,
                 at_event.x - current.x, at_event.y, dy, at_event.i_star);
           }
           next = integrate_daeo(at_event, dt_grid, params);
-          if (settings.LOGGING_ENABLED) {
+          if (m_settings.LOGGING_ENABLED) {
             dy = compute_dy(at_event.y, next.y);
             logger.log_time_step(clock::now(), iter, next.t, dt, next.x,
                                  next.x - current.x, next.y, dy, next.i_star);
@@ -333,12 +281,11 @@
         }
       } else {
         // we don't need to handle events, we can move on.
-        if (settings.LOGGING_ENABLED) {
+        if (m_settings.LOGGING_ENABLED) {
           dy = compute_dy(current.y, next.y);
           logger.log_time_step(clock::now(), iter, next.t, dt, next.x,
                                next.x - current.x, next.y, dy, next.i_star);
         }
->>>>>>> 3d8f5599
       }
 
       current = std::move(next);
@@ -758,7 +705,7 @@
       iter++;
     }
     guess.i_star = 1;
-    return {guess, (fabs(H) < settings.NEWTON_EPS)};
+    return {guess, (fabs(H) < m_settings.NEWTON_EPS)};
   }
 };
 
